# Copyright 2023 Google LLC
#
# Licensed under the Apache License, Version 2.0 (the "License");
# you may not use this file except in compliance with the License.
# You may obtain a copy of the License at
#
#     http://www.apache.org/licenses/LICENSE-2.0
#
# Unless required by applicable law or agreed to in writing, software
# distributed under the License is distributed on an "AS IS" BASIS,
# WITHOUT WARRANTIES OR CONDITIONS OF ANY KIND, either express or implied.
# See the License for the specific language governing permissions and
# limitations under the License.


def test_bqml_getting_started(random_model_id):
    your_model_id = random_model_id

    # [START bigquery_dataframes_bqml_getting_started_tutorial]
    from bigframes.ml.linear_model import LogisticRegression
    import bigframes.pandas as bpd

    # Start by selecting the data you'll use for training. `read_gbq` accepts
    # either a SQL query or a table ID. Since this example selects from multiple
    # tables via a wildcard, use SQL to define this data. Watch issue
    # https://github.com/googleapis/python-bigquery-dataframes/issues/169
    # for updates to `read_gbq` to support wildcard tables.

    df = bpd.read_gbq(
        """
        -- Since the order of rows isn't useful for the model training,
        -- generate a random ID to use as the index for the DataFrame.
        SELECT GENERATE_UUID() AS rowindex, *
        FROM
        `bigquery-public-data.google_analytics_sample.ga_sessions_*`
        WHERE
        _TABLE_SUFFIX BETWEEN '20160801' AND '20170630'
        """,
        index_col="rowindex",
    )

    # Extract the total number of transactions within
    # the Google Analytics session.
    #
    # Because the totals column is a STRUCT data type, call
    # Series.struct.field("transactions") to extract the transactions field.
    # See the reference documentation below:
    # https://cloud.google.com/python/docs/reference/bigframes/latest/bigframes.operations.structs.StructAccessor#bigframes_operations_structs_StructAccessor_field
    transactions = df["totals"].struct.field("transactions")

    # The "label" values represent the outcome of the model's
    # prediction. In this case, the model predicts if there are any
    # ecommerce transactions within the Google Analytics session.
    # If the number of transactions is NULL, the value in the label
    # column is set to 0. Otherwise, it is set to 1.
    label = transactions.notnull().map({True: 1, False: 0})

    # Extract the operating system of the visitor's device.
    operatingSystem = df["device"].struct.field("operatingSystem")
    operatingSystem = operatingSystem.fillna("")

    # Extract whether the visitor's device is a mobile device.
    isMobile = df["device"].struct.field("isMobile")

    # Extract the country from which the sessions originated, based on the IP address.
    country = df["geoNetwork"].struct.field("country").fillna("")

    # Extract the total number of page views within the session.
    pageviews = df["totals"].struct.field("pageviews").fillna(0)

    # Combine all the feature columns into a single DataFrame
    # to use as training data.
    features = bpd.DataFrame(
        {
            "os": operatingSystem,
            "is_mobile": isMobile,
            "country": country,
            "pageviews": pageviews,
        }
    )

    # Logistic Regression model splits data into two classes, giving the
    # a confidence score that the data is in one of the classes.
    model = LogisticRegression()
    model.fit(features, label)

    # The model.fit() call above created a temporary model.
    # Use the to_gbq() method to write to a permanent location.
    model.to_gbq(
        your_model_id,  # For example: "bqml_tutorial.sample_model",
        replace=True,
    )
    # [END bigquery_dataframes_bqml_getting_started_tutorial]

    # [START bigquery_dataframes_bqml_getting_started_tutorial_evaluate]
    import bigframes.pandas as bpd

<<<<<<< HEAD
    # Select model you'll use for training. 'read_gbq' accepts either a SQL query
    # or a table ID.
=======
    # Select model you'll use for training. `read_gbq_model` loads model data from a
    # BigQuery, but you could also use the `model` object from the previous steps.
>>>>>>> 8b62d77d
    model = bpd.read_gbq_model(
        your_model_id,  # For example: "bqml_tutorial.sample_model",
    )

    # The WHERE clause — _TABLE_SUFFIX BETWEEN '20170701' AND '20170801' —
    # limits the number of tables scanned by the query. The date range scanned is
    # July 1, 2017 to August 1, 2017. This is the data you're using to evaluate the predictive performance
    # of the model. It was collected in the month immediately following the time
    # period spanned by the training data.

    df = bpd.read_gbq(
        """
        SELECT GENERATE_UUID() AS rowindex, *
        FROM
        `bigquery-public-data.google_analytics_sample.ga_sessions_*`
        WHERE
        _TABLE_SUFFIX BETWEEN '20170701' AND '20170801'
        """,
        index_col="rowindex",
    )
    transactions = df["totals"].struct.field("transactions")
    label = transactions.notnull().map({True: 1, False: 0})
    operatingSystem = df["device"].struct.field("operatingSystem")
    operatingSystem = operatingSystem.fillna("")
    isMobile = df["device"].struct.field("isMobile")
    country = df["geoNetwork"].struct.field("country").fillna("")
    pageviews = df["totals"].struct.field("pageviews").fillna(0)
    features = bpd.DataFrame(
        {
            "os": operatingSystem,
            "is_mobile": isMobile,
            "country": country,
            "pageviews": pageviews,
        }
    )

    # Some models include a convenient .score(X, y) method for evaluation with a preset accuracy metric:

    # Because you performed a logistic regression, the results include the following columns:
<<<<<<< HEAD
    # precision — A metric for classification models. Precision identifies the frequency with
    # which a model was correct when predicting the positive class.
    # recall — A metric for classification models that answers the following question:
    # Out of all the possible positive labels, how many did the model correctly identify?
    # accuracy — Accuracy is the fraction of predictions that a classification model got right.
    # f1_score — A measure of the accuracy of the model. The f1 score is the harmonic average of
    # the precision and recall. An f1 score's best value is 1. The worst value is 0.
    # log_loss — The loss function used in a logistic regression. This is the measure of how far the
    # model's predictions are from the correct labels.
    # roc_auc — The area under the ROC curve. This is the probability that a classifier is more confident that
    # a randomly chosen positive example
    # is actually positive than that a randomly chosen negative example is positive. For more information,
    # see Classification in the Machine Learning Crash Course.
=======

    # - precision — A metric for classification models. Precision identifies the frequency with
    # which a model was correct when predicting the positive class.

    # - recall — A metric for classification models that answers the following question:
    # Out of all the possible positive labels, how many did the model correctly identify?

    # - accuracy — Accuracy is the fraction of predictions that a classification model got right.

    # - f1_score — A measure of the accuracy of the model. The f1 score is the harmonic average of
    # the precision and recall. An f1 score's best value is 1. The worst value is 0.

    # - log_loss — The loss function used in a logistic regression. This is the measure of how far the
    # model's predictions are from the correct labels.

    # - roc_auc — The area under the ROC curve. This is the probability that a classifier is more confident that
    # a randomly chosen positive example
    # is actually positive than that a randomly chosen negative example is positive. For more information,
    # see ['Classification']('https://developers.google.com/machine-learning/crash-course/classification/video-lecture')
    # in the Machine Learning Crash Course.
>>>>>>> 8b62d77d

    model.score(features, label)
    #    precision    recall  accuracy  f1_score  log_loss   roc_auc
    # 0   0.412621  0.079143  0.985074  0.132812  0.049764  0.974285
    # [1 rows x 6 columns]
    # [END bigquery_dataframes_bqml_getting_started_tutorial_evaluate]

    # [START bigquery_dataframes_bqml_getting_started_tutorial_predict]
<<<<<<< HEAD
    df = bpd.read_gbq(
        """
    SELECT GENERATE_UUID() AS rowindex, *
    FROM
    `bigquery-public-data.google_analytics_sample.ga_sessions_*`
    WHERE
    _TABLE_SUFFIX BETWEEN '20170701' AND '20170801'
    """,
        index_col="rowindex",
    )

    operatingSystem = df["device"].struct.field("operatingSystem")
    operatingSystem = operatingSystem.fillna("")
    isMobile = df["device"].struct.field("isMobile")
    country = df["geoNetwork"].struct.field("country").fillna("")
    pageviews = df["totals"].struct.field("pageviews").fillna(0)
    features = bpd.DataFrame(
        {
            "os": operatingSystem,
            "is_mobile": isMobile,
            "country": country,
            "pageviews": pageviews,
        }
    )
    # Use Logistic Regression predict method to, find more information here in
    # [BigFrames](/bigframes/latest/bigframes.ml.linear_model.LogisticRegression#bigframes_ml_linear_model_LogisticRegression_predict)
    predictions = model.predict(features)
    countries = predictions.groupby(["country"])[["predicted_transactions"]].sum()
    # type(countries)
    countries.sort_values(ascending=False).head(10)

    predictions = model.predict(features)

    visitor_id = predictions.groupby(["country"])[["predicted_transactions"]].sum()

    visitor_id.sort_values(ascending=False).head(10)
=======
>>>>>>> 8b62d77d

    # [END bigquery_dataframes_bqml_getting_started_tutorial_predict]<|MERGE_RESOLUTION|>--- conflicted
+++ resolved
@@ -95,13 +95,8 @@
     # [START bigquery_dataframes_bqml_getting_started_tutorial_evaluate]
     import bigframes.pandas as bpd
 
-<<<<<<< HEAD
-    # Select model you'll use for training. 'read_gbq' accepts either a SQL query
-    # or a table ID.
-=======
     # Select model you'll use for training. `read_gbq_model` loads model data from a
     # BigQuery, but you could also use the `model` object from the previous steps.
->>>>>>> 8b62d77d
     model = bpd.read_gbq_model(
         your_model_id,  # For example: "bqml_tutorial.sample_model",
     )
@@ -141,21 +136,6 @@
     # Some models include a convenient .score(X, y) method for evaluation with a preset accuracy metric:
 
     # Because you performed a logistic regression, the results include the following columns:
-<<<<<<< HEAD
-    # precision — A metric for classification models. Precision identifies the frequency with
-    # which a model was correct when predicting the positive class.
-    # recall — A metric for classification models that answers the following question:
-    # Out of all the possible positive labels, how many did the model correctly identify?
-    # accuracy — Accuracy is the fraction of predictions that a classification model got right.
-    # f1_score — A measure of the accuracy of the model. The f1 score is the harmonic average of
-    # the precision and recall. An f1 score's best value is 1. The worst value is 0.
-    # log_loss — The loss function used in a logistic regression. This is the measure of how far the
-    # model's predictions are from the correct labels.
-    # roc_auc — The area under the ROC curve. This is the probability that a classifier is more confident that
-    # a randomly chosen positive example
-    # is actually positive than that a randomly chosen negative example is positive. For more information,
-    # see Classification in the Machine Learning Crash Course.
-=======
 
     # - precision — A metric for classification models. Precision identifies the frequency with
     # which a model was correct when predicting the positive class.
@@ -176,7 +156,6 @@
     # is actually positive than that a randomly chosen negative example is positive. For more information,
     # see ['Classification']('https://developers.google.com/machine-learning/crash-course/classification/video-lecture')
     # in the Machine Learning Crash Course.
->>>>>>> 8b62d77d
 
     model.score(features, label)
     #    precision    recall  accuracy  f1_score  log_loss   roc_auc
@@ -185,7 +164,6 @@
     # [END bigquery_dataframes_bqml_getting_started_tutorial_evaluate]
 
     # [START bigquery_dataframes_bqml_getting_started_tutorial_predict]
-<<<<<<< HEAD
     df = bpd.read_gbq(
         """
     SELECT GENERATE_UUID() AS rowindex, *
@@ -222,7 +200,5 @@
     visitor_id = predictions.groupby(["country"])[["predicted_transactions"]].sum()
 
     visitor_id.sort_values(ascending=False).head(10)
-=======
->>>>>>> 8b62d77d
 
     # [END bigquery_dataframes_bqml_getting_started_tutorial_predict]