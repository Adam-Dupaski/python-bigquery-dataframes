--- conflicted
+++ resolved
@@ -187,8 +187,6 @@
         # Params reference: https://cloud.google.com/vertex-ai/docs/generative-ai/learn/models
         if temperature < 0.0 or temperature > 1.0:
             raise ValueError(f"temperature must be [0.0, 1.0], but is {temperature}.")
-<<<<<<< HEAD
-=======
 
         if (
             self.model_name == _TEXT_GENERATOR_BISON_ENDPOINT
@@ -206,7 +204,6 @@
                 f"max_output_token must be [1, 8196] for TextBison 32k model, but is {max_output_tokens}."
             )
 
->>>>>>> de1e0a45
         if top_k not in range(1, 41):
             raise ValueError(f"top_k must be [1, 40], but is {top_k}.")
 
