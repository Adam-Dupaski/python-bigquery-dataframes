# Copyright 2023 Google LLC
#
# Licensed under the Apache License, Version 2.0 (the "License");
# you may not use this file except in compliance with the License.
# You may obtain a copy of the License at
#
#     http://www.apache.org/licenses/LICENSE-2.0
#
# Unless required by applicable law or agreed to in writing, software
# distributed under the License is distributed on an "AS IS" BASIS,
# WITHOUT WARRANTIES OR CONDITIONS OF ANY KIND, either express or implied.
# See the License for the specific language governing permissions and
# limitations under the License.

"""
Generates SQL queries needed for BigQuery DataFrames ML
"""

from typing import Iterable, Literal, Mapping, Optional, Union

import google.cloud.bigquery

import bigframes.constants as constants
import bigframes.pandas as bpd


class BaseSqlGenerator:
    """Generate base SQL strings for ML. Model name isn't needed in this class."""

    # General methods
    def encode_value(self, v: Union[str, int, float, Iterable[str]]) -> str:
        """Encode a parameter value for SQL"""
        if isinstance(v, str):
            return f'"{v}"'
        elif isinstance(v, int) or isinstance(v, float):
            return f"{v}"
        elif isinstance(v, Iterable):
            inner = ", ".join([self.encode_value(x) for x in v])
            return f"[{inner}]"
        else:
            raise ValueError(
                f"Unexpected value type {type(v)}. {constants.FEEDBACK_LINK}"
            )

    def build_parameters(self, **kwargs: Union[str, int, float, Iterable[str]]) -> str:
        """Encode a dict of values into a formatted Iterable of key-value pairs for SQL"""
        indent_str = "  "
        param_strs = [f"{k}={self.encode_value(v)}" for k, v in kwargs.items()]
        return "\n" + indent_str + f",\n{indent_str}".join(param_strs)

    def build_structs(
        self, **kwargs: Union[bool, int, float, str, Iterable[str]]
    ) -> str:
        """Encode a dict of values into a formatted STRUCT items for SQL"""
        indent_str = "  "
        param_strs = [f"{self.encode_value(v)} AS {k}" for k, v in kwargs.items()]
        return "\n" + indent_str + f",\n{indent_str}".join(param_strs)

    def build_expressions(self, *expr_sqls: str) -> str:
        """Encode a Iterable of SQL expressions into a formatted Iterable for SQL"""
        indent_str = "  "
        return "\n" + indent_str + f",\n{indent_str}".join(expr_sqls)

    def build_schema(self, **kwargs: str) -> str:
        """Encode a dict of values into a formatted schema type items for SQL"""
        indent_str = "  "
        param_strs = [f"{k} {v}" for k, v in kwargs.items()]
        return "\n" + indent_str + f",\n{indent_str}".join(param_strs)

    def options(self, **kwargs: Union[str, int, float, Iterable[str]]) -> str:
        """Encode the OPTIONS clause for BQML"""
        return f"OPTIONS({self.build_parameters(**kwargs)})"

    def struct_options(
        self, **kwargs: Union[bool, int, float, str, Iterable[str]]
    ) -> str:
        """Encode a BQ STRUCT as options."""
        return f"STRUCT({self.build_structs(**kwargs)})"

    def input(self, **kwargs: str) -> str:
        """Encode a BQML INPUT clause."""
        return f"INPUT({self.build_schema(**kwargs)})"

    def output(self, **kwargs: str) -> str:
        """Encode a BQML OUTPUT clause."""
        return f"OUTPUT({self.build_schema(**kwargs)})"

    # Connection
    def connection(self, conn_name: str) -> str:
        """Encode the REMOTE WITH CONNECTION clause for BQML. conn_name is of the format <PROJECT_NUMBER/PROJECT_ID>.<REGION>.<CONNECTION_NAME>."""
        return f"REMOTE WITH CONNECTION `{conn_name}`"

    # Transformers
    def transform(self, *expr_sqls: str) -> str:
        """Encode the TRANSFORM clause for BQML"""
        return f"TRANSFORM({self.build_expressions(*expr_sqls)})"

    def ml_standard_scaler(self, numeric_expr_sql: str, name: str) -> str:
        """Encode ML.STANDARD_SCALER for BQML"""
        return f"""ML.STANDARD_SCALER({numeric_expr_sql}) OVER() AS {name}"""

    def ml_max_abs_scaler(self, numeric_expr_sql: str, name: str) -> str:
        """Encode ML.MAX_ABS_SCALER for BQML"""
        return f"""ML.MAX_ABS_SCALER({numeric_expr_sql}) OVER() AS {name}"""

    def ml_min_max_scaler(self, numeric_expr_sql: str, name: str) -> str:
        """Encode ML.MIN_MAX_SCALER for BQML"""
        return f"""ML.MIN_MAX_SCALER({numeric_expr_sql}) OVER() AS {name}"""

    def ml_bucketize(
        self,
        numeric_expr_sql: str,
        array_split_points: Iterable[Union[int, float]],
        name: str,
    ) -> str:
        """Encode ML.MIN_MAX_SCALER for BQML"""
        return f"""ML.BUCKETIZE({numeric_expr_sql}, {array_split_points}, FALSE) AS {name}"""

    def ml_one_hot_encoder(
        self,
        numeric_expr_sql: str,
        drop: str,
        top_k: int,
        frequency_threshold: int,
        name: str,
    ) -> str:
        """Encode ML.ONE_HOT_ENCODER for BQML.
        https://cloud.google.com/bigquery/docs/reference/standard-sql/bigqueryml-syntax-one-hot-encoder for params."""
        return f"""ML.ONE_HOT_ENCODER({numeric_expr_sql}, '{drop}', {top_k}, {frequency_threshold}) OVER() AS {name}"""

    def ml_label_encoder(
        self,
        numeric_expr_sql: str,
        top_k: int,
        frequency_threshold: int,
        name: str,
    ) -> str:
        """Encode ML.LABEL_ENCODER for BQML.
        https://cloud.google.com/bigquery/docs/reference/standard-sql/bigqueryml-syntax-label-encoder for params."""
        return f"""ML.LABEL_ENCODER({numeric_expr_sql}, {top_k}, {frequency_threshold}) OVER() AS {name}"""

    def ml_distance(
        self,
        col_x: str,
        col_y: str,
        type: Literal["EUCLIDEAN", "MANHATTAN", "COSINE"],
        source_df: bpd.DataFrame,
        name: str,
    ) -> str:
        """Encode ML.DISTANCE for BQML.
        https://cloud.google.com/bigquery/docs/reference/standard-sql/bigqueryml-syntax-distance"""
        source_sql, _, _ = source_df._to_sql_query(include_index=True)
        return f"""SELECT *, ML.DISTANCE({col_x}, {col_y}, '{type}') AS {name} FROM ({source_sql})"""


class ModelCreationSqlGenerator(BaseSqlGenerator):
    """Sql generator for creating a model entity. Model id is the standalone id without project id and dataset id."""

    def _model_id_sql(
        self,
        model_ref: google.cloud.bigquery.ModelReference,
    ):
        return f"`{model_ref.project}`.`{model_ref.dataset_id}`.`{model_ref.model_id}`"

    # Model create and alter
    def create_model(
        self,
        source_df: bpd.DataFrame,
        model_ref: google.cloud.bigquery.ModelReference,
        options: Mapping[str, Union[str, int, float, Iterable[str]]] = {},
        transforms: Optional[Iterable[str]] = None,
    ) -> str:
        """Encode the CREATE OR REPLACE MODEL statement for BQML"""
        source_sql = source_df.sql

        parts = [f"CREATE OR REPLACE MODEL {self._model_id_sql(model_ref)}"]
        if transforms:
            parts.append(self.transform(*transforms))
        if options:
            parts.append(self.options(**options))
        parts.append(f"AS {source_sql}")
        return "\n".join(parts)

    def create_remote_model(
        self,
        connection_name: str,
        model_ref: google.cloud.bigquery.ModelReference,
        input: Mapping[str, str] = {},
        output: Mapping[str, str] = {},
        options: Mapping[str, Union[str, int, float, Iterable[str]]] = {},
    ) -> str:
        """Encode the CREATE OR REPLACE MODEL statement for BQML remote model."""
        parts = [f"CREATE OR REPLACE MODEL {self._model_id_sql(model_ref)}"]
        if input:
            parts.append(self.input(**input))
        if output:
            parts.append(self.output(**output))
        parts.append(self.connection(connection_name))
        if options:
            parts.append(self.options(**options))
        return "\n".join(parts)

    def create_imported_model(
        self,
        model_ref: google.cloud.bigquery.ModelReference,
        options: Mapping[str, Union[str, int, float, Iterable[str]]] = {},
    ) -> str:
        """Encode the CREATE OR REPLACE MODEL statement for BQML remote model."""

        parts = [f"CREATE OR REPLACE MODEL {self._model_id_sql(model_ref)}"]
        if options:
            parts.append(self.options(**options))
        return "\n".join(parts)

    def create_xgboost_imported_model(
        self,
        model_ref: google.cloud.bigquery.ModelReference,
        input: Mapping[str, str] = {},
        output: Mapping[str, str] = {},
        options: Mapping[str, Union[str, int, float, Iterable[str]]] = {},
    ) -> str:
        """Encode the CREATE OR REPLACE MODEL statement for BQML remote model."""

        parts = [f"CREATE OR REPLACE MODEL {self._model_id_sql(model_ref)}"]
        if input:
            parts.append(self.input(**input))
        if output:
            parts.append(self.output(**output))
        if options:
            parts.append(self.options(**options))
        return "\n".join(parts)


class ModelManipulationSqlGenerator(BaseSqlGenerator):
    """Sql generator for manipulating a model entity. Model name is the full model path of project_id.dataset_id.model_id."""

    def __init__(self, model_name: str):
        self._model_name = model_name

    def _source_sql(self, source_df: bpd.DataFrame) -> str:
        """Return DataFrame sql with index columns."""
        _source_sql, _, _ = source_df._to_sql_query(include_index=True)
        return _source_sql

    # Alter model
    def alter_model(
        self,
        options: Mapping[str, Union[str, int, float, Iterable[str]]] = {},
    ) -> str:
        """Encode the ALTER MODEL statement for BQML"""
        options_sql = self.options(**options)

        parts = [f"ALTER MODEL `{self._model_name}`"]
        parts.append(f"SET {options_sql}")
        return "\n".join(parts)

    # ML prediction TVFs
    def ml_predict(self, source_df: bpd.DataFrame) -> str:
        """Encode ML.PREDICT for BQML"""
        return f"""SELECT * FROM ML.PREDICT(MODEL `{self._model_name}`,
  ({self._source_sql(source_df)}))"""

    def ml_forecast(self, struct_options: Mapping[str, Union[int, float]]) -> str:
        """Encode ML.FORECAST for BQML"""
        struct_options_sql = self.struct_options(**struct_options)
        return f"""SELECT * FROM ML.FORECAST(MODEL `{self._model_name}`,
  {struct_options_sql})"""

    def ml_generate_text(
        self,
        source_df: bpd.DataFrame,
        struct_options: Mapping[str, Union[bool, int, float]],
    ) -> str:
        """Encode ML.GENERATE_TEXT for BQML"""
        struct_options_sql = self.struct_options(**struct_options)
        return f"""SELECT * FROM ML.GENERATE_TEXT(MODEL `{self._model_name}`,
  ({self._source_sql(source_df)}), {struct_options_sql})"""

<<<<<<< HEAD
    def ml_generate_text_embedding(
        self,
        source_df: bpd.DataFrame,
        struct_options: Mapping[str, Union[bool, int, float]],
=======
    def ml_generate_embedding(
        self, source_df: bpd.DataFrame, struct_options: Mapping[str, Union[int, float]]
>>>>>>> 2fce51f8
    ) -> str:
        """Encode ML.GENERATE_EMBEDDING for BQML"""
        struct_options_sql = self.struct_options(**struct_options)
        return f"""SELECT * FROM ML.GENERATE_EMBEDDING(MODEL `{self._model_name}`,
  ({self._source_sql(source_df)}), {struct_options_sql})"""

<<<<<<< HEAD
    def ml_annotate_image(
        self,
        obj_table: str,
        struct_options: Mapping[str, Union[bool, int, float, str, Iterable[str]]],
    ) -> str:
        """Encode ML.ANNOTATE_IMAGE for BQML"""
        struct_options_sql = self.struct_options(**struct_options)
        return f"""SELECT * FROM ML.ANNOTATE_IMAGE(MODEL `{self._model_name}`,
TABLE `{obj_table}`, {struct_options_sql})"""
=======
    def ml_detect_anomalies(
        self, source_df: bpd.DataFrame, struct_options: Mapping[str, Union[int, float]]
    ) -> str:
        """Encode ML.DETECT_ANOMALIES for BQML"""
        struct_options_sql = self.struct_options(**struct_options)
        return f"""SELECT * FROM ML.DETECT_ANOMALIES(MODEL `{self._model_name}`,
  {struct_options_sql}, ({self._source_sql(source_df)}))"""
>>>>>>> 2fce51f8

    # ML evaluation TVFs
    def ml_evaluate(self, source_df: Optional[bpd.DataFrame] = None) -> str:
        """Encode ML.EVALUATE for BQML"""
        if source_df is None:
            source_sql = None
        else:
            # Note: don't need index as evaluate returns a new table
            source_sql, _, _ = source_df._to_sql_query(include_index=False)

        if source_sql is None:
            return f"""SELECT * FROM ML.EVALUATE(MODEL `{self._model_name}`)"""
        else:
            return f"""SELECT * FROM ML.EVALUATE(MODEL `{self._model_name}`,
  ({source_sql}))"""

    # ML evaluation TVFs
    def ml_arima_evaluate(self, show_all_candidate_models: bool = False) -> str:
        """Encode ML.ARMIA_EVALUATE for BQML"""
        return f"""SELECT * FROM ML.ARIMA_EVALUATE(MODEL `{self._model_name}`,
            STRUCT({show_all_candidate_models} AS show_all_candidate_models))"""

    def ml_centroids(self) -> str:
        """Encode ML.CENTROIDS for BQML"""
        return f"""SELECT * FROM ML.CENTROIDS(MODEL `{self._model_name}`)"""

    def ml_principal_components(self) -> str:
        """Encode ML.PRINCIPAL_COMPONENTS for BQML"""
        return f"""SELECT * FROM ML.PRINCIPAL_COMPONENTS(MODEL `{self._model_name}`)"""

    def ml_principal_component_info(self) -> str:
        """Encode ML.PRINCIPAL_COMPONENT_INFO for BQML"""
        return (
            f"""SELECT * FROM ML.PRINCIPAL_COMPONENT_INFO(MODEL `{self._model_name}`)"""
        )

    # ML transform TVF, that require a transform_only type model
    def ml_transform(self, source_df: bpd.DataFrame) -> str:
        """Encode ML.TRANSFORM for BQML"""
        return f"""SELECT * FROM ML.TRANSFORM(MODEL `{self._model_name}`,
  ({self._source_sql(source_df)}))"""<|MERGE_RESOLUTION|>--- conflicted
+++ resolved
@@ -276,22 +276,14 @@
         return f"""SELECT * FROM ML.GENERATE_TEXT(MODEL `{self._model_name}`,
   ({self._source_sql(source_df)}), {struct_options_sql})"""
 
-<<<<<<< HEAD
-    def ml_generate_text_embedding(
-        self,
-        source_df: bpd.DataFrame,
-        struct_options: Mapping[str, Union[bool, int, float]],
-=======
     def ml_generate_embedding(
         self, source_df: bpd.DataFrame, struct_options: Mapping[str, Union[int, float]]
->>>>>>> 2fce51f8
     ) -> str:
         """Encode ML.GENERATE_EMBEDDING for BQML"""
         struct_options_sql = self.struct_options(**struct_options)
         return f"""SELECT * FROM ML.GENERATE_EMBEDDING(MODEL `{self._model_name}`,
   ({self._source_sql(source_df)}), {struct_options_sql})"""
 
-<<<<<<< HEAD
     def ml_annotate_image(
         self,
         obj_table: str,
@@ -301,7 +293,7 @@
         struct_options_sql = self.struct_options(**struct_options)
         return f"""SELECT * FROM ML.ANNOTATE_IMAGE(MODEL `{self._model_name}`,
 TABLE `{obj_table}`, {struct_options_sql})"""
-=======
+
     def ml_detect_anomalies(
         self, source_df: bpd.DataFrame, struct_options: Mapping[str, Union[int, float]]
     ) -> str:
@@ -309,7 +301,6 @@
         struct_options_sql = self.struct_options(**struct_options)
         return f"""SELECT * FROM ML.DETECT_ANOMALIES(MODEL `{self._model_name}`,
   {struct_options_sql}, ({self._source_sql(source_df)}))"""
->>>>>>> 2fce51f8
 
     # ML evaluation TVFs
     def ml_evaluate(self, source_df: Optional[bpd.DataFrame] = None) -> str:
