--- conflicted
+++ resolved
@@ -2600,9 +2600,6 @@
 
     def dot(self, other: _DataFrameOrSeries) -> _DataFrameOrSeries:
         if not isinstance(other, (DataFrame, bf_series.Series)):
-<<<<<<< HEAD
-            raise NotImplementedError("Only DataFrame or Series operand is supported")
-=======
             raise NotImplementedError(
                 f"Only DataFrame or Series operand is supported. {constants.FEEDBACK_LINK}"
             )
@@ -2618,7 +2615,6 @@
             raise NotImplementedError(
                 f"Multi-level column input is not supported. {constants.FEEDBACK_LINK}"
             )
->>>>>>> c9c46d45
 
         # Convert the dataframes into cell-value-decomposed representation, i.e.
         # each cell value is present in a separate row
@@ -2637,7 +2633,6 @@
 
         other_frame = other if isinstance(other, DataFrame) else other.to_frame()
 
-<<<<<<< HEAD
         # The input index may or may not have a name. Let's use explicit names
         # internally
         left_index_col_ids = [f"idx_level_{i}" for i in range(len(self.index.names))]
@@ -2645,9 +2640,6 @@
         left_noindex.columns = [*left_index_col_ids, *self.columns]
 
         left = left_noindex[self.columns].stack().reset_index()
-=======
-        left = self.stack().reset_index()
->>>>>>> c9c46d45
         left.columns = cvd_columns
 
         right = other_frame.stack().reset_index()
@@ -2672,7 +2664,6 @@
         )
         aggregated_noindex = aggregated.reset_index()
         aggregated_noindex.columns = cvd_columns
-<<<<<<< HEAD
         pivoted = aggregated_noindex._pivot(
             columns=col_id, columns_unique_values=other_frame.columns, index=row_id
         )
@@ -2680,26 +2671,13 @@
         # Set the index as per the original left sided matrix
         result = pivoted.join(left_noindex[left_index_col_ids])
         result = result.set_index(left_index_col_ids)
-=======
-        result = aggregated_noindex._pivot(
-            columns=col_id, columns_unique_values=other_frame.columns, index=row_id
-        )
-
-        # Set the index names to match the left side matrix
->>>>>>> c9c46d45
         result.index.names = self.index.names
 
         # Pivot has the result columns ordered alphabetically. It should still
         # match the columns in the right sided matrix. Let's reorder them as per
         # the right side matrix
         if not result.columns.difference(other_frame.columns).empty:
-<<<<<<< HEAD
             raise RuntimeError("Could not construct all columns")
-=======
-            raise RuntimeError(
-                f"Could not construct all columns. {constants.FEEDBACK_LINK}"
-            )
->>>>>>> c9c46d45
         result = result[other_frame.columns]
 
         if isinstance(other, bf_series.Series):
