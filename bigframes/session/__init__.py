# Copyright 2023 Google LLC
#
# Licensed under the Apache License, Version 2.0 (the "License");
# you may not use this file except in compliance with the License.
# You may obtain a copy of the License at
#
#     http://www.apache.org/licenses/LICENSE-2.0
#
# Unless required by applicable law or agreed to in writing, software
# distributed under the License is distributed on an "AS IS" BASIS,
# WITHOUT WARRANTIES OR CONDITIONS OF ANY KIND, either express or implied.
# See the License for the specific language governing permissions and
# limitations under the License.

"""Session manages the connection to BigQuery."""

from __future__ import annotations

import copy
import datetime
import itertools
import logging
import os
import re
import typing
from typing import (
    Any,
    Callable,
    Dict,
    IO,
    Iterable,
    List,
    Literal,
    Mapping,
    MutableSequence,
    Optional,
    Sequence,
    Tuple,
    Union,
)
import warnings

# Even though the ibis.backends.bigquery import is unused, it's needed
# to register new and replacement ops with the Ibis BigQuery backend.
import bigframes_vendored.ibis.backends.bigquery  # noqa
import bigframes_vendored.ibis.expr.operations as vendored_ibis_ops
import bigframes_vendored.pandas.io.gbq as third_party_pandas_gbq
import bigframes_vendored.pandas.io.parquet as third_party_pandas_parquet
import bigframes_vendored.pandas.io.parsers.readers as third_party_pandas_readers
import bigframes_vendored.pandas.io.pickle as third_party_pandas_pickle
import google.api_core.client_info
import google.api_core.client_options
import google.api_core.exceptions
import google.api_core.gapic_v1.client_info
import google.auth.credentials
import google.cloud.bigquery as bigquery
import google.cloud.bigquery_connection_v1
import google.cloud.bigquery_storage_v1
import google.cloud.functions_v2
import google.cloud.resourcemanager_v3
import google.cloud.storage as storage  # type: ignore
import ibis
import ibis.backends.bigquery as ibis_bigquery
import ibis.expr.datatypes as ibis_dtypes
import ibis.expr.types as ibis_types
import numpy as np
import pandas
from pandas._typing import (
    CompressionOptions,
    FilePath,
    ReadPickleBuffer,
    StorageOptions,
)
import pyarrow as pa

import bigframes._config.bigquery_options as bigquery_options
import bigframes.clients
import bigframes.constants as constants
import bigframes.core as core
import bigframes.core.blocks as blocks
import bigframes.core.compile
import bigframes.core.guid as guid
from bigframes.core.ordering import IntegerEncoding
import bigframes.core.ordering as order
import bigframes.core.tree_properties as traversals
import bigframes.core.tree_properties as tree_properties
import bigframes.core.utils as utils
import bigframes.dtypes
import bigframes.formatting_helpers as formatting_helpers
from bigframes.functions.remote_function import read_gbq_function as bigframes_rgf
from bigframes.functions.remote_function import remote_function as bigframes_rf
import bigframes.session._io.bigquery as bigframes_io
import bigframes.session.clients
import bigframes.version

# Avoid circular imports.
if typing.TYPE_CHECKING:
    import bigframes.dataframe as dataframe

_BIGFRAMES_DEFAULT_CONNECTION_ID = "bigframes-default-connection"

_MAX_CLUSTER_COLUMNS = 4

# TODO(swast): Need to connect to regional endpoints when performing remote
# functions operations (BQ Connection IAM, Cloud Run / Cloud Functions).
# Also see if resource manager client library supports regional endpoints.

_VALID_ENCODINGS = {
    "UTF-8",
    "ISO-8859-1",
    "UTF-16BE",
    "UTF-16LE",
    "UTF-32BE",
    "UTF-32LE",
}

# BigQuery has 1 MB query size limit, 5000 items shouldn't take more than 10% of this depending on data type.
# TODO(tbergeron): Convert to bytes-based limit
MAX_INLINE_DF_SIZE = 5000

logger = logging.getLogger(__name__)

# Excludes geography, bytes, and nested (array, struct) datatypes
INLINABLE_DTYPES: Sequence[bigframes.dtypes.Dtype] = (
    pandas.BooleanDtype(),
    pandas.Float64Dtype(),
    pandas.Int64Dtype(),
    pandas.StringDtype(storage="pyarrow"),
    pandas.ArrowDtype(pa.date32()),
    pandas.ArrowDtype(pa.time64("us")),
    pandas.ArrowDtype(pa.timestamp("us")),
    pandas.ArrowDtype(pa.timestamp("us", tz="UTC")),
    pandas.ArrowDtype(pa.decimal128(38, 9)),
    pandas.ArrowDtype(pa.decimal256(76, 38)),
)


def _is_query(query_or_table: str) -> bool:
    """Determine if `query_or_table` is a table ID or a SQL string"""
    return re.search(r"\s", query_or_table.strip(), re.MULTILINE) is not None


def _is_table_with_wildcard_suffix(query_or_table: str) -> bool:
    """Determine if `query_or_table` is a table and contains a wildcard suffix."""
    return not _is_query(query_or_table) and query_or_table.endswith("*")


class Session(
    third_party_pandas_gbq.GBQIOMixin,
    third_party_pandas_parquet.ParquetIOMixin,
    third_party_pandas_pickle.PickleIOMixin,
    third_party_pandas_readers.ReaderIOMixin,
):
    """Establishes a BigQuery connection to capture a group of job activities related to
    DataFrames.

    Args:
        context (bigframes._config.bigquery_options.BigQueryOptions):
            Configuration adjusting how to connect to BigQuery and related
            APIs. Note that some options are ignored if ``clients_provider`` is
            set.
        clients_provider (bigframes.session.clients.ClientsProvider):
            An object providing client library objects.
    """

    def __init__(
        self,
        context: Optional[bigquery_options.BigQueryOptions] = None,
        clients_provider: Optional[bigframes.session.clients.ClientsProvider] = None,
    ):
        if context is None:
            context = bigquery_options.BigQueryOptions()

        # TODO(swast): Get location from the environment.
        if context.location is None:
            self._location = "US"
            warnings.warn(
                f"No explicit location is set, so using location {self._location} for the session.",
                stacklevel=2,
            )
        else:
            self._location = context.location

        self._bq_kms_key_name = context.kms_key_name

        # Instantiate a clients provider to help with cloud clients that will be
        # used in the future operations in the session
        if clients_provider:
            self._clients_provider = clients_provider
        else:
            self._clients_provider = bigframes.session.clients.ClientsProvider(
                project=context.project,
                location=self._location,
                use_regional_endpoints=context.use_regional_endpoints,
                credentials=context.credentials,
                application_name=context.application_name,
                bq_kms_key_name=self._bq_kms_key_name,
            )

        self._create_bq_datasets()

        # TODO(shobs): Remove this logic after https://github.com/ibis-project/ibis/issues/8494
        # has been fixed. The ibis client changes the default query job config
        # so we are going to remember the current config and restore it after
        # the ibis client has been created
        original_default_query_job_config = self.bqclient.default_query_job_config

        self.ibis_client = typing.cast(
            ibis_bigquery.Backend,
            ibis.bigquery.connect(
                project_id=context.project,
                client=self.bqclient,
                storage_client=self.bqstoragereadclient,
            ),
        )

        self.bqclient.default_query_job_config = original_default_query_job_config

        # Resolve the BQ connection for remote function and Vertex AI integration
        self._bq_connection = context.bq_connection or _BIGFRAMES_DEFAULT_CONNECTION_ID
        self._skip_bq_connection_check = context._skip_bq_connection_check

        # Now that we're starting the session, don't allow the options to be
        # changed.
        context._session_started = True
        self._df_snapshot: Dict[bigquery.TableReference, datetime.datetime] = {}

    @property
    def bqclient(self):
        return self._clients_provider.bqclient

    @property
    def bqconnectionclient(self):
        return self._clients_provider.bqconnectionclient

    @property
    def bqstoragereadclient(self):
        return self._clients_provider.bqstoragereadclient

    @property
    def cloudfunctionsclient(self):
        return self._clients_provider.cloudfunctionsclient

    @property
    def resourcemanagerclient(self):
        return self._clients_provider.resourcemanagerclient

    _bq_connection_manager: Optional[bigframes.clients.BqConnectionManager] = None

    @property
    def bqconnectionmanager(self):
        if not self._skip_bq_connection_check and not self._bq_connection_manager:
            self._bq_connection_manager = bigframes.clients.BqConnectionManager(
                self.bqconnectionclient, self.resourcemanagerclient
            )
        return self._bq_connection_manager

    @property
    def _project(self):
        return self.bqclient.project

    def __hash__(self):
        # Stable hash needed to use in expression tree
        return hash(str(self._anonymous_dataset))

    def _create_bq_datasets(self):
        """Create and identify dataset(s) for temporary BQ resources."""
        query_job = self.bqclient.query("SELECT 1", location=self._location)
        query_job.result()  # blocks until finished

        # The anonymous dataset is used by BigQuery to write query results and
        # session tables. BigQuery DataFrames also writes temp tables directly
        # to the dataset, no BigQuery Session required. Note: there is a
        # different anonymous dataset per location. See:
        # https://cloud.google.com/bigquery/docs/cached-results#how_cached_results_are_stored
        query_destination = query_job.destination
        self._anonymous_dataset = bigquery.DatasetReference(
            query_destination.project,
            query_destination.dataset_id,
        )

    def close(self):
        """No-op. Temporary resources are deleted after 7 days."""

    def read_gbq(
        self,
        query_or_table: str,
        *,
        index_col: Iterable[str] | str = (),
        columns: Iterable[str] = (),
        configuration: Optional[Dict] = None,
        max_results: Optional[int] = None,
        filters: third_party_pandas_gbq.FiltersType = (),
        use_cache: Optional[bool] = None,
        col_order: Iterable[str] = (),
        # Add a verify index argument that fails if the index is not unique.
    ) -> dataframe.DataFrame:
        # TODO(b/281571214): Generate prompt to show the progress of read_gbq.
        if columns and col_order:
            raise ValueError(
                "Must specify either columns (preferred) or col_order, not both"
            )
        elif col_order:
            columns = col_order

        filters = list(filters)
        if len(filters) != 0 or _is_table_with_wildcard_suffix(query_or_table):
            query_or_table = self._to_query(query_or_table, columns, filters)

        if _is_query(query_or_table):
            return self._read_gbq_query(
                query_or_table,
                index_col=index_col,
                columns=columns,
                configuration=configuration,
                max_results=max_results,
                api_name="read_gbq",
                use_cache=use_cache,
            )
        else:
            # TODO(swast): Query the snapshot table but mark it as a
            # deterministic query so we can avoid serializing if we have a
            # unique index.
            if configuration is not None:
                raise ValueError(
                    "The 'configuration' argument is not allowed when "
                    "directly reading from a table. Please remove "
                    "'configuration' or use a query."
                )

            return self._read_gbq_table(
                query_or_table,
                index_col=index_col,
                columns=columns,
                max_results=max_results,
                api_name="read_gbq",
                use_cache=use_cache if use_cache is not None else True,
            )

    def _to_query(
        self,
        query_or_table: str,
        columns: Iterable[str],
        filters: third_party_pandas_gbq.FiltersType,
    ) -> str:
        """Compile query_or_table with conditions(filters, wildcards) to query."""
        filters = list(filters)
        sub_query = (
            f"({query_or_table})"
            if _is_query(query_or_table)
            else f"`{query_or_table}`"
        )

        select_clause = "SELECT " + (
            ", ".join(f"`{column}`" for column in columns) if columns else "*"
        )

        where_clause = ""
        if filters:
            valid_operators: Mapping[third_party_pandas_gbq.FilterOps, str] = {
                "in": "IN",
                "not in": "NOT IN",
                "LIKE": "LIKE",
                "==": "=",
                ">": ">",
                "<": "<",
                ">=": ">=",
                "<=": "<=",
                "!=": "!=",
            }

            # If single layer filter, add another pseudo layer. So the single layer represents "and" logic.
            if isinstance(filters[0], tuple) and (
                len(filters[0]) == 0 or not isinstance(list(filters[0])[0], tuple)
            ):
                filters = typing.cast(third_party_pandas_gbq.FiltersType, [filters])

            or_expressions = []
            for group in filters:
                if not isinstance(group, Iterable):
                    group = [group]

                and_expressions = []
                for filter_item in group:
                    if not isinstance(filter_item, tuple) or (len(filter_item) != 3):
                        raise ValueError(
                            f"Filter condition should be a tuple of length 3, {filter_item} is not valid."
                        )

                    column, operator, value = filter_item

                    if not isinstance(column, str):
                        raise ValueError(
                            f"Column name should be a string, but received '{column}' of type {type(column).__name__}."
                        )

                    if operator not in valid_operators:
                        raise ValueError(f"Operator {operator} is not valid.")

                    operator_str = valid_operators[operator]

                    if operator_str in ["IN", "NOT IN"]:
                        value_list = ", ".join([repr(v) for v in value])
                        expression = f"`{column}` {operator_str} ({value_list})"
                    else:
                        expression = f"`{column}` {operator_str} {repr(value)}"
                    and_expressions.append(expression)

                or_expressions.append(" AND ".join(and_expressions))

            if or_expressions:
                where_clause = " WHERE " + " OR ".join(or_expressions)

        full_query = f"{select_clause} FROM {sub_query} AS sub{where_clause}"
        return full_query

    def _query_to_destination(
        self,
        query: str,
        index_cols: List[str],
        api_name: str,
        configuration: dict = {"query": {"useQueryCache": True}},
    ) -> Tuple[Optional[bigquery.TableReference], Optional[bigquery.QueryJob]]:
        # If a dry_run indicates this is not a query type job, then don't
        # bother trying to do a CREATE TEMP TABLE ... AS SELECT ... statement.
        dry_run_config = bigquery.QueryJobConfig()
        dry_run_config.dry_run = True
        _, dry_run_job = self._start_query(query, job_config=dry_run_config)
        if dry_run_job.statement_type != "SELECT":
            _, query_job = self._start_query(query)
            return query_job.destination, query_job

        # Create a table to workaround BigQuery 10 GB query results limit. See:
        # internal issue 303057336.
        # Since we have a `statement_type == 'SELECT'`, schema should be populated.
        schema = typing.cast(Iterable[bigquery.SchemaField], dry_run_job.schema)
        cluster_cols = [
            item.name
            for item in schema
            if (item.name in index_cols) and _can_cluster_bq(item)
        ][:_MAX_CLUSTER_COLUMNS]
        temp_table = self._create_empty_temp_table(schema, cluster_cols)

        timeout_ms = configuration.get("jobTimeoutMs") or configuration["query"].get(
            "timeoutMs"
        )

        # Convert timeout_ms to seconds, ensuring a minimum of 0.1 seconds to avoid
        # the program getting stuck on too-short timeouts.
        timeout = max(int(timeout_ms) * 1e-3, 0.1) if timeout_ms else None

        job_config = typing.cast(
            bigquery.QueryJobConfig,
            bigquery.QueryJobConfig.from_api_repr(configuration),
        )
        job_config.labels["bigframes-api"] = api_name
        job_config.destination = temp_table

        try:
            # Write to temp table to workaround BigQuery 10 GB query results
            # limit. See: internal issue 303057336.
            job_config.labels["error_caught"] = "true"
            _, query_job = self._start_query(
                query, job_config=job_config, timeout=timeout
            )
            return query_job.destination, query_job
        except google.api_core.exceptions.BadRequest:
            # Some SELECT statements still aren't compatible with cluster
            # tables as the destination. For example, if the query has a
            # top-level ORDER BY, this conflicts with our ability to cluster
            # the table by the index column(s).
            _, query_job = self._start_query(query, timeout=timeout)
            return query_job.destination, query_job

    def read_gbq_query(
        self,
        query: str,
        *,
        index_col: Iterable[str] | str = (),
        columns: Iterable[str] = (),
        configuration: Optional[Dict] = None,
        max_results: Optional[int] = None,
        use_cache: Optional[bool] = None,
        col_order: Iterable[str] = (),
    ) -> dataframe.DataFrame:
        """Turn a SQL query into a DataFrame.

        Note: Because the results are written to a temporary table, ordering by
        ``ORDER BY`` is not preserved. A unique `index_col` is recommended. Use
        ``row_number() over ()`` if there is no natural unique index or you
        want to preserve ordering.

        **Examples:**

            >>> import bigframes.pandas as bpd
            >>> bpd.options.display.progress_bar = None

        Simple query input:

            >>> df = bpd.read_gbq_query('''
            ...    SELECT
            ...       pitcherFirstName,
            ...       pitcherLastName,
            ...       pitchSpeed,
            ...    FROM `bigquery-public-data.baseball.games_wide`
            ... ''')

        Preserve ordering in a query input.

            >>> df = bpd.read_gbq_query('''
            ...    SELECT
            ...       -- Instead of an ORDER BY clause on the query, use
            ...       -- ROW_NUMBER() to create an ordered DataFrame.
            ...       ROW_NUMBER() OVER (ORDER BY AVG(pitchSpeed) DESC)
            ...         AS rowindex,
            ...
            ...       pitcherFirstName,
            ...       pitcherLastName,
            ...       AVG(pitchSpeed) AS averagePitchSpeed
            ...     FROM `bigquery-public-data.baseball.games_wide`
            ...     WHERE year = 2016
            ...     GROUP BY pitcherFirstName, pitcherLastName
            ... ''', index_col="rowindex")
            >>> df.head(2)
                     pitcherFirstName pitcherLastName  averagePitchSpeed
            rowindex
            1                Albertin         Chapman          96.514113
            2                 Zachary         Britton          94.591039
            <BLANKLINE>
            [2 rows x 3 columns]

        See also: :meth:`Session.read_gbq`.
        """
        # NOTE: This method doesn't (yet) exist in pandas or pandas-gbq, so
        # these docstrings are inline.
        if columns and col_order:
            raise ValueError(
                "Must specify either columns (preferred) or col_order, not both"
            )
        elif col_order:
            columns = col_order

        return self._read_gbq_query(
            query=query,
            index_col=index_col,
            columns=columns,
            configuration=configuration,
            max_results=max_results,
            api_name="read_gbq_query",
            use_cache=use_cache,
        )

    def _read_gbq_query(
        self,
        query: str,
        *,
        index_col: Iterable[str] | str = (),
        columns: Iterable[str] = (),
        configuration: Optional[Dict] = None,
        max_results: Optional[int] = None,
        api_name: str = "read_gbq_query",
        use_cache: Optional[bool] = None,
    ) -> dataframe.DataFrame:
        import bigframes.dataframe as dataframe

        configuration = _transform_read_gbq_configuration(configuration)

        if "query" not in configuration:
            configuration["query"] = {}

        if "query" in configuration["query"]:
            raise ValueError(
                "The query statement must not be included in the ",
                "'configuration' because it is already provided as",
                " a separate parameter.",
            )

        if "useQueryCache" in configuration["query"]:
            if use_cache is not None:
                raise ValueError(
                    "'useQueryCache' in 'configuration' conflicts with"
                    " 'use_cache' parameter. Please specify only one."
                )
        else:
            configuration["query"]["useQueryCache"] = (
                True if use_cache is None else use_cache
            )

        if isinstance(index_col, str):
            index_cols = [index_col]
        else:
            index_cols = list(index_col)

        destination, query_job = self._query_to_destination(
            query,
            index_cols,
            api_name=api_name,
            configuration=configuration,
        )

        # If there was no destination table, that means the query must have
        # been DDL or DML. Return some job metadata, instead.
        if not destination:
            return dataframe.DataFrame(
                data=pandas.DataFrame(
                    {
                        "statement_type": [
                            query_job.statement_type if query_job else "unknown"
                        ],
                        "job_id": [query_job.job_id if query_job else "unknown"],
                        "location": [query_job.location if query_job else "unknown"],
                    }
                ),
                session=self,
            )

        return self.read_gbq_table(
            f"{destination.project}.{destination.dataset_id}.{destination.table_id}",
            index_col=index_cols,
            columns=columns,
            max_results=max_results,
            use_cache=configuration["query"]["useQueryCache"],
        )

    def read_gbq_table(
        self,
        query: str,
        *,
        index_col: Iterable[str] | str = (),
        columns: Iterable[str] = (),
        max_results: Optional[int] = None,
        filters: third_party_pandas_gbq.FiltersType = (),
        use_cache: bool = True,
        col_order: Iterable[str] = (),
    ) -> dataframe.DataFrame:
        """Turn a BigQuery table into a DataFrame.

        **Examples:**

            >>> import bigframes.pandas as bpd
            >>> bpd.options.display.progress_bar = None

        Read a whole table, with arbitrary ordering or ordering corresponding to the primary key(s).

            >>> df = bpd.read_gbq_table("bigquery-public-data.ml_datasets.penguins")

        See also: :meth:`Session.read_gbq`.
        """
        # NOTE: This method doesn't (yet) exist in pandas or pandas-gbq, so
        # these docstrings are inline.
        if columns and col_order:
            raise ValueError(
                "Must specify either columns (preferred) or col_order, not both"
            )
        elif col_order:
            columns = col_order

        filters = list(filters)
        if len(filters) != 0 or _is_table_with_wildcard_suffix(query):
            query = self._to_query(query, columns, filters)

            return self._read_gbq_query(
                query,
                index_col=index_col,
                columns=columns,
                max_results=max_results,
                api_name="read_gbq_table",
                use_cache=use_cache,
            )

        return self._read_gbq_table(
            query=query,
            index_col=index_col,
            columns=columns,
            max_results=max_results,
            api_name="read_gbq_table",
            use_cache=use_cache,
        )

    def _get_snapshot_sql_and_primary_key(
        self,
        table_ref: bigquery.table.TableReference,
        *,
        api_name: str,
        use_cache: bool = True,
    ) -> Tuple[ibis_types.Table, Optional[Sequence[str]]]:
        """Create a read-only Ibis table expression representing a table.

        If we can get a total ordering from the table, such as via primary key
        column(s), then return those too so that ordering generation can be
        avoided.
        """
        # If there are primary keys defined, the query engine assumes these
        # columns are unique, even if the constraint is not enforced. We make
        # the same assumption and use these columns as the total ordering keys.
        table = self.bqclient.get_table(table_ref)

        if table.location.casefold() != self._location.casefold():
            raise ValueError(
                f"Current session is in {self._location} but dataset '{table.project}.{table.dataset_id}' is located in {table.location}"
            )

        # TODO(b/305264153): Use public properties to fetch primary keys once
        # added to google-cloud-bigquery.
        primary_keys = (
            table._properties.get("tableConstraints", {})
            .get("primaryKey", {})
            .get("columns")
        )

        job_config = bigquery.QueryJobConfig()
        job_config.labels["bigframes-api"] = api_name
        if use_cache and table_ref in self._df_snapshot.keys():
            snapshot_timestamp = self._df_snapshot[table_ref]

            # Cache hit could be unexpected. See internal issue 329545805.
            # Raise a warning with more information about how to avoid the
            # problems with the cache.
            warnings.warn(
                f"Reading cached table from {snapshot_timestamp} to avoid "
                "incompatibilies with previous reads of this table. To read "
                "the latest version, set `use_cache=False` or close the "
                "current session with Session.close() or "
                "bigframes.pandas.close_session().",
                # There are many layers before we get to (possibly) the user's code:
                # pandas.read_gbq_table
                # -> with_default_session
                # -> Session.read_gbq_table
                # -> _read_gbq_table
                # -> _get_snapshot_sql_and_primary_key
                stacklevel=6,
            )
        else:
            snapshot_timestamp = list(
                self.bqclient.query(
                    "SELECT CURRENT_TIMESTAMP() AS `current_timestamp`",
                    job_config=job_config,
                ).result()
            )[0][0]
            self._df_snapshot[table_ref] = snapshot_timestamp

        try:
            table_expression = self.ibis_client.sql(
                bigframes_io.create_snapshot_sql(table_ref, snapshot_timestamp)
            )
        except google.api_core.exceptions.Forbidden as ex:
            if "Drive credentials" in ex.message:
                ex.message += "\nCheck https://cloud.google.com/bigquery/docs/query-drive-data#Google_Drive_permissions."
            raise

        return table_expression, primary_keys

    def _read_gbq_table(
        self,
        query: str,
        *,
        index_col: Iterable[str] | str = (),
        columns: Iterable[str] = (),
        max_results: Optional[int] = None,
        api_name: str,
        use_cache: bool = True,
    ) -> dataframe.DataFrame:
        import bigframes.dataframe as dataframe

        if max_results and max_results <= 0:
            raise ValueError("`max_results` should be a positive number.")

        table_ref = bigquery.table.TableReference.from_string(
            query, default_project=self.bqclient.project
        )

        (
            table_expression,
            total_ordering_cols,
        ) = self._get_snapshot_sql_and_primary_key(
            table_ref, api_name=api_name, use_cache=use_cache
        )

        for key in columns:
            if key not in table_expression.columns:
                raise ValueError(
                    f"Column '{key}' of `columns` not found in this table."
                )

        if isinstance(index_col, str):
            index_cols: List[str] = [index_col]
        else:
            index_cols = list(index_col)

        for key in index_cols:
            if key not in table_expression.columns:
                raise ValueError(
                    f"Column `{key}` of `index_col` not found in this table."
                )

        if columns:
            table_expression = table_expression.select([*index_cols, *columns])

        # If the index is unique and sortable, then we don't need to generate
        # an ordering column.
        ordering = None
        if total_ordering_cols is not None:
            # Note: currently, a table has a total ordering only when the
            # primary key(s) are set on a table. The query engine assumes such
            # columns are unique, even if not enforced.
            ordering = order.ExpressionOrdering(
                ordering_value_columns=tuple(
                    order.ascending_over(column_id) for column_id in total_ordering_cols
                ),
                total_ordering_columns=frozenset(total_ordering_cols),
            )
            column_values = [table_expression[col] for col in table_expression.columns]
            array_value = core.ArrayValue.from_ibis(
                self,
                table_expression,
                columns=column_values,
                hidden_ordering_columns=[],
                ordering=ordering,
            )

        elif len(index_cols) != 0:
            # We have index columns, lets see if those are actually total_order_columns
            ordering = order.ExpressionOrdering(
                ordering_value_columns=tuple(
                    [order.ascending_over(column_id) for column_id in index_cols]
                ),
                total_ordering_columns=frozenset(index_cols),
            )
            is_total_ordering = self._check_index_uniqueness(
                table_expression, index_cols
            )
            if is_total_ordering:
                column_values = [
                    table_expression[col] for col in table_expression.columns
                ]
                array_value = core.ArrayValue.from_ibis(
                    self,
                    table_expression,
                    columns=column_values,
                    hidden_ordering_columns=[],
                    ordering=ordering,
                )
            else:
                array_value = self._create_total_ordering(table_expression)
        else:
            array_value = self._create_total_ordering(table_expression)

        value_columns = [col for col in array_value.column_ids if col not in index_cols]
        block = blocks.Block(
            array_value,
            index_columns=index_cols,
            column_labels=value_columns,
            index_labels=index_cols,
        )
        if max_results:
            block = block.slice(stop=max_results)
        df = dataframe.DataFrame(block)

        # If user provided index columns, should sort over it
        if len(index_cols) > 0:
            df.sort_index()
        return df

    def _check_index_uniqueness(
        self, table: ibis_types.Table, index_cols: List[str]
    ) -> bool:
        distinct_table = table.select(*index_cols).distinct()
        is_unique_sql = f"""WITH full_table AS (
            {self.ibis_client.compile(table)}
        ),
        distinct_table AS (
            {self.ibis_client.compile(distinct_table)}
        )

        SELECT (SELECT COUNT(*) FROM full_table) AS `total_count`,
        (SELECT COUNT(*) FROM distinct_table) AS `distinct_count`
        """
        results, _ = self._start_query(is_unique_sql)
        row = next(iter(results))

        total_count = row["total_count"]
        distinct_count = row["distinct_count"]
        return total_count == distinct_count

    def _read_bigquery_load_job(
        self,
        filepath_or_buffer: str | IO["bytes"],
        table: Union[bigquery.Table, bigquery.TableReference],
        *,
        job_config: bigquery.LoadJobConfig,
        index_col: Iterable[str] | str = (),
        columns: Iterable[str] = (),
    ) -> dataframe.DataFrame:
        if isinstance(index_col, str):
            index_cols = [index_col]
        else:
            index_cols = list(index_col)

        if not job_config.clustering_fields and index_cols:
            job_config.clustering_fields = index_cols[:_MAX_CLUSTER_COLUMNS]

        if isinstance(filepath_or_buffer, str):
            if filepath_or_buffer.startswith("gs://"):
                load_job = self.bqclient.load_table_from_uri(
                    filepath_or_buffer, table, job_config=job_config
                )
            else:
                with open(filepath_or_buffer, "rb") as source_file:
                    load_job = self.bqclient.load_table_from_file(
                        source_file, table, job_config=job_config
                    )
        else:
            load_job = self.bqclient.load_table_from_file(
                filepath_or_buffer, table, job_config=job_config
            )

        self._start_generic_job(load_job)
        table_id = f"{table.project}.{table.dataset_id}.{table.table_id}"

        # Update the table expiration so we aren't limited to the default 24
        # hours of the anonymous dataset.
        table_expiration = bigquery.Table(table_id)
        table_expiration.expires = (
            datetime.datetime.now(datetime.timezone.utc) + constants.DEFAULT_EXPIRATION
        )
        self.bqclient.update_table(table_expiration, ["expires"])

        # The BigQuery REST API for tables.get doesn't take a session ID, so we
        # can't get the schema for a temp table that way.
        return self.read_gbq_table(
            table_id,
            index_col=index_col,
            columns=columns,
        )

    def read_gbq_model(self, model_name: str):
        """Loads a BigQuery ML model from BigQuery.

        **Examples:**

            >>> import bigframes.pandas as bpd
            >>> bpd.options.display.progress_bar = None

        Read an existing BigQuery ML model.

            >>> model_name = "bigframes-dev.bqml_tutorial.penguins_model"
            >>> model = bpd.read_gbq_model(model_name)

        Args:
            model_name (str):
                the model's name in BigQuery in the format
                `project_id.dataset_id.model_id`, or just `dataset_id.model_id`
                to load from the default project.

        Returns:
            A bigframes.ml Model, Transformer or Pipeline wrapping the model.
        """
        import bigframes.ml.loader

        model_ref = bigquery.ModelReference.from_string(
            model_name, default_project=self.bqclient.project
        )
        model = self.bqclient.get_model(model_ref)
        return bigframes.ml.loader.from_bq(self, model)

    def read_pandas(self, pandas_dataframe: pandas.DataFrame) -> dataframe.DataFrame:
        """Loads DataFrame from a pandas DataFrame.

        The pandas DataFrame will be persisted as a temporary BigQuery table, which can be
        automatically recycled after the Session is closed.

        **Examples:**

            >>> import bigframes.pandas as bpd
            >>> import pandas as pd
            >>> bpd.options.display.progress_bar = None

            >>> d = {'col1': [1, 2], 'col2': [3, 4]}
            >>> pandas_df = pd.DataFrame(data=d)
            >>> df = bpd.read_pandas(pandas_df)
            >>> df
               col1  col2
            0     1     3
            1     2     4
            <BLANKLINE>
            [2 rows x 2 columns]

        Args:
            pandas_dataframe (pandas.DataFrame):
                a pandas DataFrame object to be loaded.

        Returns:
            bigframes.dataframe.DataFrame: The BigQuery DataFrame.
        """
        return self._read_pandas(pandas_dataframe, "read_pandas")

    def _read_pandas(
        self, pandas_dataframe: pandas.DataFrame, api_name: str
    ) -> dataframe.DataFrame:
        import bigframes.dataframe as dataframe

        if isinstance(pandas_dataframe, dataframe.DataFrame):
            raise ValueError(
                "read_pandas() expects a pandas.DataFrame, but got a "
                "bigframes.pandas.DataFrame."
            )

        inline_df = self._read_pandas_inline(pandas_dataframe)
        if inline_df is not None:
            return inline_df
        return self._read_pandas_load_job(pandas_dataframe, api_name)

    def _read_pandas_inline(
        self, pandas_dataframe: pandas.DataFrame
    ) -> Optional[dataframe.DataFrame]:
        import bigframes.dataframe as dataframe

        if pandas_dataframe.size > MAX_INLINE_DF_SIZE:
            return None

        try:
            inline_df = dataframe.DataFrame(
                blocks.Block.from_local(pandas_dataframe, self)
            )
        except ValueError:  # Thrown by ibis for some unhandled types
            return None
        except pa.ArrowTypeError:  # Thrown by arrow for types without mapping (geo).
            return None

        inline_types = inline_df._block.expr.schema.dtypes
        # Ibis has problems escaping bytes literals, which will cause syntax errors server-side.
        if all(dtype in INLINABLE_DTYPES for dtype in inline_types):
            return inline_df
        return None

    def _read_pandas_load_job(
        self, pandas_dataframe: pandas.DataFrame, api_name: str
    ) -> dataframe.DataFrame:
        import bigframes.dataframe as dataframe

        col_index = pandas_dataframe.columns.copy()
        col_labels, idx_labels = (
            col_index.to_list(),
            pandas_dataframe.index.names,
        )
        new_col_ids, new_idx_ids = utils.get_standardized_ids(
            col_labels,
            idx_labels,
            # Loading parquet files into BigQuery with special column names
            # is only supported under an allowlist.
            strict=True,
        )

        # Add order column to pandas DataFrame to preserve order in BigQuery
        ordering_col = "rowid"
        columns = frozenset(col_labels + idx_labels)
        suffix = 2
        while ordering_col in columns:
            ordering_col = f"rowid_{suffix}"
            suffix += 1

        pandas_dataframe_copy = pandas_dataframe.copy()
        pandas_dataframe_copy.index.names = new_idx_ids
        pandas_dataframe_copy.columns = pandas.Index(new_col_ids)
        pandas_dataframe_copy[ordering_col] = np.arange(pandas_dataframe_copy.shape[0])

        job_config = self._prepare_load_job_config()

        # Specify the datetime dtypes, which is auto-detected as timestamp types.
        schema: list[bigquery.SchemaField] = []
        for column, dtype in zip(new_col_ids, pandas_dataframe.dtypes):
            if dtype == "timestamp[us][pyarrow]":
                schema.append(
                    bigquery.SchemaField(column, bigquery.enums.SqlTypeNames.DATETIME)
                )
        job_config.schema = schema

        # Clustering probably not needed anyways as pandas tables are small
        cluster_cols = [ordering_col]
        job_config.clustering_fields = cluster_cols

        job_config.labels = {"bigframes-api": api_name}

        load_table_destination = bigframes_io.random_table(self._anonymous_dataset)
        load_job = self.bqclient.load_table_from_dataframe(
            pandas_dataframe_copy,
            load_table_destination,
            job_config=job_config,
        )
        self._start_generic_job(load_job)

        ordering = order.ExpressionOrdering(
            ordering_value_columns=tuple([order.ascending_over(ordering_col)]),
            total_ordering_columns=frozenset([ordering_col]),
            integer_encoding=IntegerEncoding(True, is_sequential=True),
        )
        table_expression = self.ibis_client.table(  # type: ignore
            load_table_destination.table_id,
            schema=load_table_destination.dataset_id,
            database=load_table_destination.project,
        )

        # b/297590178 Potentially a bug in bqclient.load_table_from_dataframe(), that only when the DF is empty, the index columns disappear in table_expression.
        if any(
            [new_idx_id not in table_expression.columns for new_idx_id in new_idx_ids]
        ):
            new_idx_ids, idx_labels = [], []

        column_values = [
            table_expression[col]
            for col in table_expression.columns
            if col != ordering_col
        ]
        array_value = core.ArrayValue.from_ibis(
            self,
            table_expression,
            columns=column_values,
            hidden_ordering_columns=[table_expression[ordering_col]],
            ordering=ordering,
        )

        block = blocks.Block(
            array_value,
            index_columns=new_idx_ids,
            column_labels=col_index,
            index_labels=idx_labels,
        )
        return dataframe.DataFrame(block)

    def read_csv(
        self,
        filepath_or_buffer: str | IO["bytes"],
        *,
        sep: Optional[str] = ",",
        header: Optional[int] = 0,
        names: Optional[
            Union[MutableSequence[Any], np.ndarray[Any, Any], Tuple[Any, ...], range]
        ] = None,
        index_col: Optional[
            Union[int, str, Sequence[Union[str, int]], Literal[False]]
        ] = None,
        usecols: Optional[
            Union[
                MutableSequence[str],
                Tuple[str, ...],
                Sequence[int],
                pandas.Series,
                pandas.Index,
                np.ndarray[Any, Any],
                Callable[[Any], bool],
            ]
        ] = None,
        dtype: Optional[Dict] = None,
        engine: Optional[
            Literal["c", "python", "pyarrow", "python-fwf", "bigquery"]
        ] = None,
        encoding: Optional[str] = None,
        **kwargs,
    ) -> dataframe.DataFrame:
        table = bigframes_io.random_table(self._anonymous_dataset)

        if engine is not None and engine == "bigquery":
            if any(param is not None for param in (dtype, names)):
                not_supported = ("dtype", "names")
                raise NotImplementedError(
                    f"BigQuery engine does not support these arguments: {not_supported}. "
                    f"{constants.FEEDBACK_LINK}"
                )

            if index_col is not None and (
                not index_col or not isinstance(index_col, str)
            ):
                raise NotImplementedError(
                    "BigQuery engine only supports a single column name for `index_col`. "
                    f"{constants.FEEDBACK_LINK}"
                )

            # None value for index_col cannot be passed to read_gbq
            if index_col is None:
                index_col = ()

            # usecols should only be an iterable of strings (column names) for use as columns in read_gbq.
            columns: Tuple[Any, ...] = tuple()
            if usecols is not None:
                if isinstance(usecols, Iterable) and all(
                    isinstance(col, str) for col in usecols
                ):
                    columns = tuple(col for col in usecols)
                else:
                    raise NotImplementedError(
                        "BigQuery engine only supports an iterable of strings for `usecols`. "
                        f"{constants.FEEDBACK_LINK}"
                    )

            if encoding is not None and encoding not in _VALID_ENCODINGS:
                raise NotImplementedError(
                    f"BigQuery engine only supports the following encodings: {_VALID_ENCODINGS}. "
                    f"{constants.FEEDBACK_LINK}"
                )

            job_config = self._prepare_load_job_config()
            job_config.create_disposition = bigquery.CreateDisposition.CREATE_IF_NEEDED
            job_config.source_format = bigquery.SourceFormat.CSV
            job_config.write_disposition = bigquery.WriteDisposition.WRITE_EMPTY
            job_config.autodetect = True
            job_config.field_delimiter = sep
            job_config.encoding = encoding
            job_config.labels = {"bigframes-api": "read_csv"}

            # We want to match pandas behavior. If header is 0, no rows should be skipped, so we
            # do not need to set `skip_leading_rows`. If header is None, then there is no header.
            # Setting skip_leading_rows to 0 does that. If header=N and N>0, we want to skip N rows.
            if header is None:
                job_config.skip_leading_rows = 0
            elif header > 0:
                job_config.skip_leading_rows = header

            return self._read_bigquery_load_job(
                filepath_or_buffer,
                table,
                job_config=job_config,
                index_col=index_col,
                columns=columns,
            )
        else:
            if any(arg in kwargs for arg in ("chunksize", "iterator")):
                raise NotImplementedError(
                    "'chunksize' and 'iterator' arguments are not supported. "
                    f"{constants.FEEDBACK_LINK}"
                )

            if isinstance(filepath_or_buffer, str):
                self._check_file_size(filepath_or_buffer)
            pandas_df = pandas.read_csv(
                filepath_or_buffer,
                sep=sep,
                header=header,
                names=names,
                index_col=index_col,
                usecols=usecols,  # type: ignore
                dtype=dtype,
                engine=engine,
                encoding=encoding,
                **kwargs,
            )
            return self._read_pandas(pandas_df, "read_csv")  # type: ignore

    def read_pickle(
        self,
        filepath_or_buffer: FilePath | ReadPickleBuffer,
        compression: CompressionOptions = "infer",
        storage_options: StorageOptions = None,
    ):
        pandas_obj = pandas.read_pickle(
            filepath_or_buffer,
            compression=compression,
            storage_options=storage_options,
        )

        if isinstance(pandas_obj, pandas.Series):
            if pandas_obj.name is None:
                pandas_obj.name = "0"
            bigframes_df = self._read_pandas(pandas_obj.to_frame(), "read_pickle")
            return bigframes_df[bigframes_df.columns[0]]
        return self._read_pandas(pandas_obj, "read_pickle")

    def read_parquet(
        self,
        path: str | IO["bytes"],
        *,
        engine: str = "auto",
    ) -> dataframe.DataFrame:
        table = bigframes_io.random_table(self._anonymous_dataset)

        if engine == "bigquery":
            job_config = self._prepare_load_job_config()
            job_config.create_disposition = bigquery.CreateDisposition.CREATE_IF_NEEDED
            job_config.source_format = bigquery.SourceFormat.PARQUET
            job_config.write_disposition = bigquery.WriteDisposition.WRITE_EMPTY
            job_config.labels = {"bigframes-api": "read_parquet"}

            return self._read_bigquery_load_job(path, table, job_config=job_config)
        else:
            read_parquet_kwargs: Dict[str, Any] = {}
            if pandas.__version__.startswith("1."):
                read_parquet_kwargs["use_nullable_dtypes"] = True
            else:
                read_parquet_kwargs["dtype_backend"] = "pyarrow"

            pandas_obj = pandas.read_parquet(
                path,
                engine=engine,  # type: ignore
                **read_parquet_kwargs,
            )
            return self._read_pandas(pandas_obj, "read_parquet")

    def read_json(
        self,
        path_or_buf: str | IO["bytes"],
        *,
        orient: Literal[
            "split", "records", "index", "columns", "values", "table"
        ] = "columns",
        dtype: Optional[Dict] = None,
        encoding: Optional[str] = None,
        lines: bool = False,
        engine: Literal["ujson", "pyarrow", "bigquery"] = "ujson",
        **kwargs,
    ) -> dataframe.DataFrame:
        table = bigframes_io.random_table(self._anonymous_dataset)

        if engine == "bigquery":

            if dtype is not None:
                raise NotImplementedError(
                    "BigQuery engine does not support the dtype arguments."
                )

            if not lines:
                raise NotImplementedError(
                    "Only newline delimited JSON format is supported."
                )

            if encoding is not None and encoding not in _VALID_ENCODINGS:
                raise NotImplementedError(
                    f"BigQuery engine only supports the following encodings: {_VALID_ENCODINGS}"
                )

            if lines and orient != "records":
                raise ValueError(
                    "'lines' keyword is only valid when 'orient' is 'records'."
                )

            job_config = self._prepare_load_job_config()
            job_config.create_disposition = bigquery.CreateDisposition.CREATE_IF_NEEDED
            job_config.source_format = bigquery.SourceFormat.NEWLINE_DELIMITED_JSON
            job_config.write_disposition = bigquery.WriteDisposition.WRITE_EMPTY
            job_config.autodetect = True
            job_config.encoding = encoding
            job_config.labels = {"bigframes-api": "read_json"}

            return self._read_bigquery_load_job(
                path_or_buf,
                table,
                job_config=job_config,
            )
        else:
            if any(arg in kwargs for arg in ("chunksize", "iterator")):
                raise NotImplementedError(
                    "'chunksize' and 'iterator' arguments are not supported."
                )

            if isinstance(path_or_buf, str):
                self._check_file_size(path_or_buf)

            if engine == "ujson":
                pandas_df = pandas.read_json(  # type: ignore
                    path_or_buf,
                    orient=orient,
                    dtype=dtype,
                    encoding=encoding,
                    lines=lines,
                    **kwargs,
                )

            else:
                pandas_df = pandas.read_json(  # type: ignore
                    path_or_buf,
                    orient=orient,
                    dtype=dtype,
                    encoding=encoding,
                    lines=lines,
                    engine=engine,
                    **kwargs,
                )
            return self._read_pandas(pandas_df, "read_json")

    def _check_file_size(self, filepath: str):
        max_size = 1024 * 1024 * 1024  # 1 GB in bytes
        if filepath.startswith("gs://"):  # GCS file path
            client = storage.Client()
            bucket_name, blob_name = filepath.split("/", 3)[2:]
            bucket = client.bucket(bucket_name)
            blob = bucket.blob(blob_name)
            blob.reload()
            file_size = blob.size
        else:  # local file path
            file_size = os.path.getsize(filepath)

        if file_size > max_size:
            # Convert to GB
            file_size = round(file_size / (1024**3), 1)
            max_size = int(max_size / 1024**3)
            logger.warning(
                f"File size {file_size}GB exceeds {max_size}GB. "
                "It is recommended to use engine='bigquery' "
                "for large files to avoid loading the file into local memory."
            )

    def _create_empty_temp_table(
        self,
        schema: Iterable[bigquery.SchemaField],
        cluster_cols: List[str],
    ) -> bigquery.TableReference:
        # Can't set a table in _SESSION as destination via query job API, so we
        # run DDL, instead.
        dataset = self._anonymous_dataset
        expiration = (
            datetime.datetime.now(datetime.timezone.utc) + constants.DEFAULT_EXPIRATION
        )

        table = bigframes_io.create_temp_table(
            self.bqclient,
            dataset,
            expiration,
            schema=schema,
            cluster_columns=cluster_cols,
        )
        return bigquery.TableReference.from_string(table)

    def _create_total_ordering(
        self,
        table: ibis_types.Table,
    ) -> core.ArrayValue:
        # Since this might also be used as the index, don't use the default
        # "ordering ID" name.
        ordering_hash_part = guid.generate_guid("bigframes_ordering_")
        ordering_rand_part = guid.generate_guid("bigframes_ordering_")

        # All inputs into hash must be non-null or resulting hash will be null
        str_values = list(
            map(lambda col: _convert_to_nonnull_string(table[col]), table.columns)
        )
        full_row_str = (
            str_values[0].concat(*str_values[1:])
            if len(str_values) > 1
            else str_values[0]
        )
        full_row_hash = full_row_str.hash().name(ordering_hash_part)
        # Used to disambiguate between identical rows (which will have identical hash)
        random_value = ibis.random().name(ordering_rand_part)

        original_column_ids = table.columns
        table_with_ordering = table.select(
            itertools.chain(original_column_ids, [full_row_hash, random_value])
        )

        ordering_ref1 = order.ascending_over(ordering_hash_part)
        ordering_ref2 = order.ascending_over(ordering_rand_part)
        ordering = order.ExpressionOrdering(
            ordering_value_columns=(ordering_ref1, ordering_ref2),
            total_ordering_columns=frozenset([ordering_hash_part, ordering_rand_part]),
        )
        columns = [table_with_ordering[col] for col in original_column_ids]
        hidden_columns = [
            table_with_ordering[ordering_hash_part],
            table_with_ordering[ordering_rand_part],
        ]
        return core.ArrayValue.from_ibis(
            self,
            table_with_ordering,
            columns,
            hidden_ordering_columns=hidden_columns,
            ordering=ordering,
        )

    def _ibis_to_temp_table(
        self,
        table: ibis_types.Table,
        cluster_cols: Iterable[str],
        api_name: str,
    ) -> bigquery.TableReference:
        destination, _ = self._query_to_destination(
            self.ibis_client.compile(table),
            index_cols=list(cluster_cols),
            api_name=api_name,
        )
        # There should always be a destination table for this query type.
        return typing.cast(bigquery.TableReference, destination)

    def remote_function(
        self,
        input_types: List[type],
        output_type: type,
        dataset: Optional[str] = None,
        bigquery_connection: Optional[str] = None,
        reuse: bool = True,
        name: Optional[str] = None,
        packages: Optional[Sequence[str]] = None,
        cloud_function_service_account: Optional[str] = None,
        cloud_function_kms_key_name: Optional[str] = None,
        cloud_function_docker_repository: Optional[str] = None,
    ):
        """Decorator to turn a user defined function into a BigQuery remote function. Check out
        the code samples at: https://cloud.google.com/bigquery/docs/remote-functions#bigquery-dataframes.

        .. note::
            Please make sure following is setup before using this API:

        1. Have the below APIs enabled for your project:

            * BigQuery Connection API
            * Cloud Functions API
            * Cloud Run API
            * Cloud Build API
            * Artifact Registry API
            * Cloud Resource Manager API

           This can be done from the cloud console (change `PROJECT_ID` to yours):
           https://console.cloud.google.com/apis/enableflow?apiid=bigqueryconnection.googleapis.com,cloudfunctions.googleapis.com,run.googleapis.com,cloudbuild.googleapis.com,artifactregistry.googleapis.com,cloudresourcemanager.googleapis.com&project=PROJECT_ID

           Or from the gcloud CLI:

           `$ gcloud services enable bigqueryconnection.googleapis.com cloudfunctions.googleapis.com run.googleapis.com cloudbuild.googleapis.com artifactregistry.googleapis.com cloudresourcemanager.googleapis.com`

        2. Have following IAM roles enabled for you:

            * BigQuery Data Editor (roles/bigquery.dataEditor)
            * BigQuery Connection Admin (roles/bigquery.connectionAdmin)
            * Cloud Functions Developer (roles/cloudfunctions.developer)
            * Service Account User (roles/iam.serviceAccountUser) on the service account `PROJECT_NUMBER-compute@developer.gserviceaccount.com`
            * Storage Object Viewer (roles/storage.objectViewer)
            * Project IAM Admin (roles/resourcemanager.projectIamAdmin) (Only required if the bigquery connection being used is not pre-created and is created dynamically with user credentials.)

        3. Either the user has setIamPolicy privilege on the project, or a BigQuery connection is pre-created with necessary IAM role set:

            1. To create a connection, follow https://cloud.google.com/bigquery/docs/reference/standard-sql/remote-functions#create_a_connection
            2. To set up IAM, follow https://cloud.google.com/bigquery/docs/reference/standard-sql/remote-functions#grant_permission_on_function

               Alternatively, the IAM could also be setup via the gcloud CLI:

               `$ gcloud projects add-iam-policy-binding PROJECT_ID --member="serviceAccount:CONNECTION_SERVICE_ACCOUNT_ID" --role="roles/run.invoker"`.

        Args:
            input_types (list(type)):
                List of input data types in the user defined function.
            output_type (type):
                Data type of the output in the user defined function.
            dataset (str, Optional):
                Dataset in which to create a BigQuery remote function. It should be in
                `<project_id>.<dataset_name>` or `<dataset_name>` format. If this
                parameter is not provided then session dataset id is used.
            bigquery_connection (str, Optional):
                Name of the BigQuery connection. You should either have the
                connection already created in the `location` you have chosen, or
                you should have the Project IAM Admin role to enable the service
                to create the connection for you if you need it. If this parameter is
                not provided then the BigQuery connection from the session is used.
            reuse (bool, Optional):
                Reuse the remote function if already exists.
                `True` by default, which will result in reusing an existing remote
                function and corresponding cloud function (if any) that was
                previously created for the same udf.
                Setting it to `False` would force creating a unique remote function.
                If the required remote function does not exist then it would be
                created irrespective of this param.
            name (str, Optional):
                Explicit name of the persisted BigQuery remote function. Use it with
                caution, because two users working in the same project and dataset
                could overwrite each other's remote functions if they use the same
                persistent name.
            packages (str[], Optional):
                Explicit name of the external package dependencies. Each dependency
                is added to the `requirements.txt` as is, and can be of the form
                supported in https://pip.pypa.io/en/stable/reference/requirements-file-format/.
            cloud_function_service_account (str, Optional):
                Service account to use for the cloud functions. If not provided
                then the default service account would be used. See
                https://cloud.google.com/functions/docs/securing/function-identity
                for more details. Please make sure the service account has the
                necessary IAM permissions configured as described in
                https://cloud.google.com/functions/docs/reference/iam/roles#additional-configuration.
            cloud_function_kms_key_name (str, Optional):
                Customer managed encryption key to protect cloud functions and
                related data at rest. This is of the format
                projects/PROJECT_ID/locations/LOCATION/keyRings/KEYRING/cryptoKeys/KEY.
                Read https://cloud.google.com/functions/docs/securing/cmek for
                more details including granting necessary service accounts
                access to the key.
            cloud_function_docker_repository (str, Optional):
                Docker repository created with the same encryption key as
                `cloud_function_kms_key_name` to store encrypted artifacts
                created to support the cloud function. This is of the format
                projects/PROJECT_ID/locations/LOCATION/repositories/REPOSITORY_NAME.
                For more details see
                https://cloud.google.com/functions/docs/securing/cmek#before_you_begin.
        Returns:
            callable: A remote function object pointing to the cloud assets created
            in the background to support the remote execution. The cloud assets can be
            located through the following properties set in the object:

            `bigframes_cloud_function` - The google cloud function deployed for the user defined code.

            `bigframes_remote_function` - The bigquery remote function capable of calling into `bigframes_cloud_function`.
        """
        return bigframes_rf(
            input_types,
            output_type,
            session=self,
            dataset=dataset,
            bigquery_connection=bigquery_connection,
            reuse=reuse,
            name=name,
            packages=packages,
            cloud_function_service_account=cloud_function_service_account,
            cloud_function_kms_key_name=cloud_function_kms_key_name,
            cloud_function_docker_repository=cloud_function_docker_repository,
        )

    def read_gbq_function(
        self,
        function_name: str,
    ):
        """Loads a BigQuery function from BigQuery.

        Then it can be applied to a DataFrame or Series.

        .. note::
            The return type of the function must be explicitly specified in the
            function's original definition even if not otherwise required.

        BigQuery Utils provides many public functions under the ``bqutil`` project on Google Cloud Platform project
        (See: https://github.com/GoogleCloudPlatform/bigquery-utils/tree/master/udfs#using-the-udfs).
        You can checkout Community UDFs to use community-contributed functions.
        (See: https://github.com/GoogleCloudPlatform/bigquery-utils/tree/master/udfs/community#community-udfs).

        **Examples:**

        Use the ``cw_lower_case_ascii_only`` function from Community UDFs.
        (https://github.com/GoogleCloudPlatform/bigquery-utils/blob/master/udfs/community/cw_lower_case_ascii_only.sqlx)

            >>> import bigframes.pandas as bpd
            >>> bpd.options.display.progress_bar = None

            >>> df = bpd.DataFrame({'id': [1, 2, 3], 'name': ['AURÉLIE', 'CÉLESTINE', 'DAPHNÉ']})
            >>> df
               id       name
            0   1    AURÉLIE
            1   2  CÉLESTINE
            2   3     DAPHNÉ
            <BLANKLINE>
            [3 rows x 2 columns]

            >>> func = bpd.read_gbq_function("bqutil.fn.cw_lower_case_ascii_only")
            >>> df1 = df.assign(new_name=df['name'].apply(func))
            >>> df1
               id       name   new_name
            0   1    AURÉLIE    aurÉlie
            1   2  CÉLESTINE  cÉlestine
            2   3     DAPHNÉ     daphnÉ
            <BLANKLINE>
            [3 rows x 3 columns]

        Args:
            function_name (str):
                the function's name in BigQuery in the format
                `project_id.dataset_id.function_name`, or
                `dataset_id.function_name` to load from the default project, or
                `function_name` to load from the default project and the dataset
                associated with the current session.

        Returns:
            callable: A function object pointing to the BigQuery function read
            from BigQuery.

            The object is similar to the one created by the `remote_function`
            decorator, including the `bigframes_remote_function` property, but
            not including the `bigframes_cloud_function` property.
        """

        return bigframes_rgf(
            function_name=function_name,
            session=self,
        )

    def _prepare_query_job_config(
        self,
        job_config: Optional[bigquery.QueryJobConfig] = None,
    ) -> bigquery.QueryJobConfig:
        if job_config is None:
            job_config = bigquery.QueryJobConfig()
        else:
            # Create a copy so that we don't mutate the original config passed
            job_config = typing.cast(
                bigquery.QueryJobConfig,
                bigquery.QueryJobConfig.from_api_repr(job_config.to_api_repr()),
            )

        if bigframes.options.compute.maximum_bytes_billed is not None:
            job_config.maximum_bytes_billed = (
                bigframes.options.compute.maximum_bytes_billed
            )

        if self._bq_kms_key_name:
            job_config.destination_encryption_configuration = (
                bigquery.EncryptionConfiguration(kms_key_name=self._bq_kms_key_name)
            )

        return job_config

    def _prepare_load_job_config(self) -> bigquery.LoadJobConfig:
        # Create a copy so that we don't mutate the original config passed
        job_config = bigquery.LoadJobConfig()

        if self._bq_kms_key_name:
            job_config.destination_encryption_configuration = (
                bigquery.EncryptionConfiguration(kms_key_name=self._bq_kms_key_name)
            )

        return job_config

    def _prepare_copy_job_config(self) -> bigquery.CopyJobConfig:
        # Create a copy so that we don't mutate the original config passed
        job_config = bigquery.CopyJobConfig()

        if self._bq_kms_key_name:
            job_config.destination_encryption_configuration = (
                bigquery.EncryptionConfiguration(kms_key_name=self._bq_kms_key_name)
            )

        return job_config

    def _start_query(
        self,
        sql: str,
        job_config: Optional[bigquery.job.QueryJobConfig] = None,
        max_results: Optional[int] = None,
        timeout: Optional[float] = None,
    ) -> Tuple[bigquery.table.RowIterator, bigquery.QueryJob]:
        """
        Starts BigQuery query job and waits for results.
        """
        job_config = self._prepare_query_job_config(job_config)
        return bigframes.session._io.bigquery.start_query_with_client(
            self.bqclient, sql, job_config, max_results, timeout
        )

    def _start_query_ml_ddl(
        self,
        sql: str,
    ) -> Tuple[bigquery.table.RowIterator, bigquery.QueryJob]:
        """
        Starts BigQuery ML DDL query job (CREATE MODEL/ALTER MODEL/...) and
        waits for results.
        """
        job_config = self._prepare_query_job_config()

        # BQML expects kms_key_name through OPTIONS and not through job config,
        # so we must reset any encryption set in the job config
        # https://cloud.google.com/bigquery/docs/customer-managed-encryption#encrypt-model
        job_config.destination_encryption_configuration = None

        return bigframes.session._io.bigquery.start_query_with_client(
            self.bqclient, sql, job_config
        )

    def _cache_with_cluster_cols(
        self, array_value: core.ArrayValue, cluster_cols: typing.Sequence[str]
    ) -> core.ArrayValue:
        """Executes the query and uses the resulting table to rewrite future executions."""
        # TODO: Use this for all executions? Problem is that caching materializes extra
        # ordering columns
        compiled_value = self._compile_ordered(array_value)

        ibis_expr = compiled_value._to_ibis_expr(
            ordering_mode="unordered", expose_hidden_cols=True
        )
        tmp_table = self._ibis_to_temp_table(
            ibis_expr, cluster_cols=cluster_cols, api_name="cached"
        )
        table_expression = self.ibis_client.table(
            tmp_table.table_id,
            schema=tmp_table.dataset_id,
            database=tmp_table.project,
        )
        new_columns = [table_expression[column] for column in compiled_value.column_ids]
        new_hidden_columns = [
            table_expression[column]
            for column in compiled_value._hidden_ordering_column_names
        ]
        # TODO: Instead, keep session-wide map of cached results and automatically reuse
        return core.ArrayValue.from_ibis(
            self,
            table_expression,
            columns=new_columns,
            hidden_ordering_columns=new_hidden_columns,
            ordering=compiled_value._ordering,
        )

    def _cache_with_offsets(self, array_value: core.ArrayValue) -> core.ArrayValue:
        """Executes the query and uses the resulting table to rewrite future executions."""
        # TODO: Use this for all executions? Problem is that caching materializes extra
        # ordering columns
        compiled_value = self._compile_ordered(array_value)

        ibis_expr = compiled_value._to_ibis_expr(
            ordering_mode="offset_col", order_col_name="bigframes_offsets"
        )
        tmp_table = self._ibis_to_temp_table(
            ibis_expr, cluster_cols=["bigframes_offsets"], api_name="cached"
        )
        table_expression = self.ibis_client.table(
            tmp_table.table_id,
            schema=tmp_table.dataset_id,
            database=tmp_table.project,
        )
        new_columns = [table_expression[column] for column in compiled_value.column_ids]
        new_hidden_columns = [table_expression["bigframes_offsets"]]
        # TODO: Instead, keep session-wide map of cached results and automatically reuse
        return core.ArrayValue.from_ibis(
            self,
            table_expression,
            columns=new_columns,
            hidden_ordering_columns=new_hidden_columns,
            ordering=order.ExpressionOrdering.from_offset_col("bigframes_offsets"),
        )

    def _is_trivially_executable(self, array_value: core.ArrayValue):
        """
        Can the block be evaluated very cheaply?
        If True, the array_value probably is not worth caching.
        """
        # Once rewriting is available, will want to rewrite before
        # evaluating execution cost.
        return traversals.is_trivially_executable(array_value.node)

    def _execute(
        self,
        array_value: core.ArrayValue,
        job_config: Optional[bigquery.job.QueryJobConfig] = None,
        *,
        sorted: bool = True,
        dry_run=False,
        col_id_overrides: Mapping[str, str] = {},
    ) -> tuple[bigquery.table.RowIterator, bigquery.QueryJob]:
        sql = self._to_sql(
            array_value, sorted=sorted, col_id_overrides=col_id_overrides
        )  # type:ignore
        if job_config is None:
            job_config = bigquery.QueryJobConfig(dry_run=dry_run)
        else:
            job_config.dry_run = dry_run
        return self._start_query(
            sql=sql,
            job_config=job_config,
        )

    def _peek(
        self, array_value: core.ArrayValue, n_rows: int
    ) -> tuple[bigquery.table.RowIterator, bigquery.QueryJob]:
        """A 'peek' efficiently accesses a small number of rows in the dataframe."""
        if not tree_properties.peekable(array_value.node):
            warnings.warn("Peeking this value cannot be done efficiently.")
        sql = self._compile_unordered(array_value).peek_sql(n_rows)
        return self._start_query(
            sql=sql,
        )

    def _to_sql(
        self,
        array_value: core.ArrayValue,
        offset_column: typing.Optional[str] = None,
        col_id_overrides: typing.Mapping[str, str] = {},
        sorted: bool = False,
    ) -> str:
        if offset_column:
            array_value = array_value.promote_offsets(offset_column)
        if sorted:
            return self._compile_ordered(array_value).to_sql(
                col_id_overrides=col_id_overrides, sorted=True
            )
        return self._compile_unordered(array_value).to_sql(
            col_id_overrides=col_id_overrides
        )

    def _compile_ordered(
        self, array_value: core.ArrayValue
    ) -> bigframes.core.compile.OrderedIR:
        return bigframes.core.compile.compile_ordered_ir(array_value.node)

    def _compile_unordered(
        self, array_value: core.ArrayValue
    ) -> bigframes.core.compile.UnorderedIR:
        return bigframes.core.compile.compile_unordered_ir(array_value.node)

    def _get_table_size(self, destination_table):
        table = self.bqclient.get_table(destination_table)
        return table.num_bytes

    def _rows_to_dataframe(
        self, row_iterator: bigquery.table.RowIterator, dtypes: Dict
    ) -> pandas.DataFrame:
        # Can ignore inferred datatype until dtype emulation breaks 1:1 mapping between BQ types and bigframes types
        dtypes_from_bq = bigframes.dtypes.bf_type_from_type_kind(row_iterator.schema)
        arrow_table = row_iterator.to_arrow()
        return bigframes.session._io.pandas.arrow_to_pandas(arrow_table, dtypes_from_bq)

    def _start_generic_job(self, job: formatting_helpers.GenericJob):
        if bigframes.options.display.progress_bar is not None:
            formatting_helpers.wait_for_job(
                job, bigframes.options.display.progress_bar
            )  # Wait for the job to complete
        else:
            job.result()

<<<<<<< HEAD
    def _prepare_job_config(
        self, job_config: Optional[bigquery.QueryJobConfig] = None
    ) -> bigquery.QueryJobConfig:
        if job_config is None:
            job_config = self.bqclient.default_query_job_config
        if job_config is None:
            job_config = bigquery.QueryJobConfig()
        if bigframes.options.compute.maximum_bytes_billed is not None:
            job_config.maximum_bytes_billed = (
                bigframes.options.compute.maximum_bytes_billed
            )
        return job_config

    def _create_object_table(self, path) -> str:
        table = bigframes_io.table_ref_to_sql(
            bigframes_io.random_table(self._anonymous_dataset)
        )
        connection = "bigframes-dev.us.bigframes-default-connection"

        import textwrap

        query = textwrap.dedent(
            f"""
            CREATE EXTERNAL TABLE `{table}`
            WITH CONNECTION `{connection}`
            OPTIONS(
                object_metadata = 'SIMPLE',
                uris = ['{path}']);
            """
        )
        self._start_query(query)

        return table

    def from_glob_path(self, path) -> dataframe.DataFrame:
        table = self._create_object_table(path)

        # Update the hard-coded
        self._master_object_table = self._create_object_table("gs://garrettwu_bucket/*")
        return self.read_gbq(table)["uri"].to_frame()

=======
>>>>>>> 2fce51f8

def connect(context: Optional[bigquery_options.BigQueryOptions] = None) -> Session:
    return Session(context)


def _can_cluster_bq(field: bigquery.SchemaField):
    # https://cloud.google.com/bigquery/docs/clustered-tables
    # Notably, float is excluded
    type_ = field.field_type
    return type_ in (
        "INTEGER",
        "INT64",
        "STRING",
        "NUMERIC",
        "DECIMAL",
        "BIGNUMERIC",
        "BIGDECIMAL",
        "DATE",
        "DATETIME",
        "TIMESTAMP",
        "BOOL",
        "BOOLEAN",
    )


def _convert_to_nonnull_string(column: ibis_types.Column) -> ibis_types.StringValue:
    col_type = column.type()
    if (
        col_type.is_numeric()
        or col_type.is_boolean()
        or col_type.is_binary()
        or col_type.is_temporal()
    ):
        result = column.cast(ibis_dtypes.String(nullable=True))
    elif col_type.is_geospatial():
        result = typing.cast(ibis_types.GeoSpatialColumn, column).as_text()
    elif col_type.is_string():
        result = column
    else:
        # TO_JSON_STRING works with all data types, but isn't the most efficient
        # Needed for JSON, STRUCT and ARRAY datatypes
        result = vendored_ibis_ops.ToJsonString(column).to_expr()  # type: ignore
    # Escape backslashes and use backslash as delineator
    escaped = typing.cast(ibis_types.StringColumn, result.fillna("")).replace("\\", "\\\\")  # type: ignore
    return typing.cast(ibis_types.StringColumn, ibis.literal("\\")).concat(escaped)


def _transform_read_gbq_configuration(configuration: Optional[dict]) -> dict:
    """
    For backwards-compatibility, convert any previously client-side only
    parameters such as timeoutMs to the property name expected by the REST API.

    Makes a copy of configuration if changes are needed.
    """

    if configuration is None:
        return {}

    timeout_ms = configuration.get("query", {}).get("timeoutMs")
    if timeout_ms is not None:
        # Transform timeoutMs to an actual server-side configuration.
        # https://github.com/googleapis/python-bigquery-pandas/issues/479
        configuration = copy.deepcopy(configuration)
        del configuration["query"]["timeoutMs"]
        configuration["jobTimeoutMs"] = timeout_ms

    return configuration<|MERGE_RESOLUTION|>--- conflicted
+++ resolved
@@ -1903,20 +1903,6 @@
         else:
             job.result()
 
-<<<<<<< HEAD
-    def _prepare_job_config(
-        self, job_config: Optional[bigquery.QueryJobConfig] = None
-    ) -> bigquery.QueryJobConfig:
-        if job_config is None:
-            job_config = self.bqclient.default_query_job_config
-        if job_config is None:
-            job_config = bigquery.QueryJobConfig()
-        if bigframes.options.compute.maximum_bytes_billed is not None:
-            job_config.maximum_bytes_billed = (
-                bigframes.options.compute.maximum_bytes_billed
-            )
-        return job_config
-
     def _create_object_table(self, path) -> str:
         table = bigframes_io.table_ref_to_sql(
             bigframes_io.random_table(self._anonymous_dataset)
@@ -1945,8 +1931,6 @@
         self._master_object_table = self._create_object_table("gs://garrettwu_bucket/*")
         return self.read_gbq(table)["uri"].to_frame()
 
-=======
->>>>>>> 2fce51f8
 
 def connect(context: Optional[bigquery_options.BigQueryOptions] = None) -> Session:
     return Session(context)
