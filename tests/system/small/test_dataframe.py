# Copyright 2023 Google LLC
#
# Licensed under the Apache License, Version 2.0 (the "License");
# you may not use this file except in compliance with the License.
# You may obtain a copy of the License at
#
#     http://www.apache.org/licenses/LICENSE-2.0
#
# Unless required by applicable law or agreed to in writing, software
# distributed under the License is distributed on an "AS IS" BASIS,
# WITHOUT WARRANTIES OR CONDITIONS OF ANY KIND, either express or implied.
# See the License for the specific language governing permissions and
# limitations under the License.

import io
import operator
import sys
import tempfile
import typing
from typing import Tuple

import geopandas as gpd  # type: ignore
import numpy as np
import pandas as pd
import pandas.testing
import pyarrow as pa  # type: ignore
import pytest

import bigframes
import bigframes._config.display_options as display_options
import bigframes.core.indexes as bf_indexes
import bigframes.dataframe as dataframe
import bigframes.pandas as bpd
import bigframes.series as series
from tests.system.utils import (
    assert_pandas_df_equal,
    assert_series_equal,
    skip_legacy_pandas,
)


def test_df_construct_copy(scalars_dfs):
    columns = ["int64_col", "string_col", "float64_col"]
    scalars_df, scalars_pandas_df = scalars_dfs
    bf_result = dataframe.DataFrame(scalars_df, columns=columns).to_pandas()
    pd_result = pd.DataFrame(scalars_pandas_df, columns=columns)
    pandas.testing.assert_frame_equal(bf_result, pd_result)


def test_df_construct_pandas_default(scalars_dfs):
    # This should trigger the inlined codepath
    columns = [
        "int64_too",
        "int64_col",
        "float64_col",
        "bool_col",
        "string_col",
        "date_col",
        "datetime_col",
        "numeric_col",
        "float64_col",
        "time_col",
        "timestamp_col",
    ]
    _, scalars_pandas_df = scalars_dfs
    bf_result = dataframe.DataFrame(scalars_pandas_df, columns=columns).to_pandas()
    pd_result = pd.DataFrame(scalars_pandas_df, columns=columns)
    pandas.testing.assert_frame_equal(bf_result, pd_result)


def test_df_construct_large_strings():
    data = [["hello", "w" + "o" * 50000 + "rld"]]
    bf_result = dataframe.DataFrame(data).to_pandas()
    pd_result = pd.DataFrame(data, dtype=pd.StringDtype(storage="pyarrow"))
    pandas.testing.assert_frame_equal(bf_result, pd_result, check_index_type=False)


def test_df_construct_pandas_load_job(scalars_dfs):
    # This should trigger the inlined codepath
    columns = [
        "int64_too",
        "int64_col",
        "float64_col",
        "bool_col",
        "string_col",
        "date_col",
        "datetime_col",
        "numeric_col",
        "float64_col",
        "time_col",
        "timestamp_col",
        "geography_col",
    ]
    _, scalars_pandas_df = scalars_dfs
    bf_result = dataframe.DataFrame(scalars_pandas_df, columns=columns).to_pandas()
    pd_result = pd.DataFrame(scalars_pandas_df, columns=columns)
    pandas.testing.assert_frame_equal(bf_result, pd_result)


def test_df_construct_pandas_set_dtype(scalars_dfs):
    columns = [
        "int64_too",
        "int64_col",
        "float64_col",
        "bool_col",
    ]
    _, scalars_pandas_df = scalars_dfs
    bf_result = dataframe.DataFrame(
        scalars_pandas_df, columns=columns, dtype="Float64"
    ).to_pandas()
    pd_result = pd.DataFrame(scalars_pandas_df, columns=columns, dtype="Float64")
    pandas.testing.assert_frame_equal(bf_result, pd_result)


def test_df_construct_from_series(scalars_dfs):
    scalars_df, scalars_pandas_df = scalars_dfs
    bf_result = dataframe.DataFrame(
        {"a": scalars_df["int64_col"], "b": scalars_df["string_col"]},
        dtype="string[pyarrow]",
    ).to_pandas()
    pd_result = pd.DataFrame(
        {"a": scalars_pandas_df["int64_col"], "b": scalars_pandas_df["string_col"]},
        dtype="string[pyarrow]",
    )
    pandas.testing.assert_frame_equal(bf_result, pd_result)


def test_df_construct_from_dict():
    input_dict = {
        "Animal": ["Falcon", "Falcon", "Parrot", "Parrot"],
        # With a space in column name. We use standardized SQL schema ids to solve the problem that BQ schema doesn't support column names with spaces. b/296751058
        "Max Speed": [380.0, 370.0, 24.0, 26.0],
    }
    bf_result = dataframe.DataFrame(input_dict).to_pandas()
    pd_result = pd.DataFrame(input_dict)

    pandas.testing.assert_frame_equal(
        bf_result, pd_result, check_dtype=False, check_index_type=False
    )


def test_df_construct_inline_respects_location():
    import bigframes.pandas as bpd

    bpd.close_session()
    bpd.options.bigquery.location = "europe-west1"

    df = bpd.DataFrame([[1, 2, 3], [4, 5, 6]])
    repr(df)

    table = bpd.get_global_session().bqclient.get_table(df.query_job.destination)
    assert table.location == "europe-west1"

    # Reset global session
    bpd.close_session()
    bpd.options.bigquery.location = "us"


def test_get_column(scalars_dfs):
    scalars_df, scalars_pandas_df = scalars_dfs
    col_name = "int64_col"
    series = scalars_df[col_name]
    bf_result = series.to_pandas()
    pd_result = scalars_pandas_df[col_name]
    assert_series_equal(bf_result, pd_result)


def test_get_column_nonstring(scalars_dfs):
    scalars_df, scalars_pandas_df = scalars_dfs
    series = scalars_df.rename(columns={"int64_col": 123.1})[123.1]
    bf_result = series.to_pandas()
    pd_result = scalars_pandas_df.rename(columns={"int64_col": 123.1})[123.1]
    assert_series_equal(bf_result, pd_result)


def test_hasattr(scalars_dfs):
    scalars_df, _ = scalars_dfs
    assert hasattr(scalars_df, "int64_col")
    assert hasattr(scalars_df, "head")
    assert not hasattr(scalars_df, "not_exist")


@pytest.mark.parametrize(
    ("ordered"),
    [
        (True),
        (False),
    ],
)
def test_head_with_custom_column_labels(
    scalars_df_index, scalars_pandas_df_index, ordered
):
    rename_mapping = {
        "int64_col": "Integer Column",
        "string_col": "言語列",
    }
    bf_df = scalars_df_index.rename(columns=rename_mapping).head(3)
    bf_result = bf_df.to_pandas(ordered=ordered)
    pd_result = scalars_pandas_df_index.rename(columns=rename_mapping).head(3)
    assert_pandas_df_equal(bf_result, pd_result, ignore_order=not ordered)


def test_tail_with_custom_column_labels(scalars_df_index, scalars_pandas_df_index):
    rename_mapping = {
        "int64_col": "Integer Column",
        "string_col": "言語列",
    }
    bf_df = scalars_df_index.rename(columns=rename_mapping).tail(3)
    bf_result = bf_df.to_pandas()
    pd_result = scalars_pandas_df_index.rename(columns=rename_mapping).tail(3)
    pandas.testing.assert_frame_equal(bf_result, pd_result)


@pytest.mark.parametrize(
    ("keep",),
    [
        ("first",),
        ("last",),
        ("all",),
    ],
)
def test_df_nlargest(scalars_df_index, scalars_pandas_df_index, keep):
    bf_result = scalars_df_index.nlargest(3, ["bool_col", "int64_too"], keep=keep)
    pd_result = scalars_pandas_df_index.nlargest(
        3, ["bool_col", "int64_too"], keep=keep
    )

    pd.testing.assert_frame_equal(
        bf_result.to_pandas(),
        pd_result,
    )


@pytest.mark.parametrize(
    ("keep",),
    [
        ("first",),
        ("last",),
        ("all",),
    ],
)
def test_df_nsmallest(scalars_df_index, scalars_pandas_df_index, keep):
    bf_result = scalars_df_index.nsmallest(6, ["bool_col"], keep=keep)
    pd_result = scalars_pandas_df_index.nsmallest(6, ["bool_col"], keep=keep)

    pd.testing.assert_frame_equal(
        bf_result.to_pandas(),
        pd_result,
    )


def test_get_column_by_attr(scalars_dfs):
    scalars_df, scalars_pandas_df = scalars_dfs
    series = scalars_df.int64_col
    bf_result = series.to_pandas()
    pd_result = scalars_pandas_df.int64_col
    assert_series_equal(bf_result, pd_result)


def test_get_columns(scalars_dfs):
    scalars_df, scalars_pandas_df = scalars_dfs
    col_names = ["bool_col", "float64_col", "int64_col"]
    df_subset = scalars_df.get(col_names)
    df_pandas = df_subset.to_pandas()
    pd.testing.assert_index_equal(
        df_pandas.columns, scalars_pandas_df[col_names].columns
    )


def test_get_columns_default(scalars_dfs):
    scalars_df, _ = scalars_dfs
    col_names = ["not", "column", "names"]
    result = scalars_df.get(col_names, "default_val")
    assert result == "default_val"


def test_drop_column(scalars_dfs):
    scalars_df, scalars_pandas_df = scalars_dfs
    col_name = "int64_col"
    df_pandas = scalars_df.drop(columns=col_name).to_pandas()
    pd.testing.assert_index_equal(
        df_pandas.columns, scalars_pandas_df.drop(columns=col_name).columns
    )


def test_drop_columns(scalars_dfs):
    scalars_df, scalars_pandas_df = scalars_dfs
    col_names = ["int64_col", "geography_col", "time_col"]
    df_pandas = scalars_df.drop(columns=col_names).to_pandas()
    pd.testing.assert_index_equal(
        df_pandas.columns, scalars_pandas_df.drop(columns=col_names).columns
    )


def test_drop_labels_axis_1(scalars_dfs):
    scalars_df, scalars_pandas_df = scalars_dfs
    labels = ["int64_col", "geography_col", "time_col"]

    pd_result = scalars_pandas_df.drop(labels=labels, axis=1)
    bf_result = scalars_df.drop(labels=labels, axis=1).to_pandas()

    pd.testing.assert_frame_equal(pd_result, bf_result)


def test_drop_with_custom_column_labels(scalars_dfs):
    scalars_df, scalars_pandas_df = scalars_dfs
    rename_mapping = {
        "int64_col": "Integer Column",
        "string_col": "言語列",
    }
    dropped_columns = [
        "言語列",
        "timestamp_col",
    ]
    bf_df = scalars_df.rename(columns=rename_mapping).drop(columns=dropped_columns)
    bf_result = bf_df.to_pandas()
    pd_result = scalars_pandas_df.rename(columns=rename_mapping).drop(
        columns=dropped_columns
    )
    assert_pandas_df_equal(bf_result, pd_result)


def test_df_memory_usage(scalars_dfs):
    scalars_df, scalars_pandas_df = scalars_dfs

    pd_result = scalars_pandas_df.memory_usage()
    bf_result = scalars_df.memory_usage()

    pd.testing.assert_series_equal(pd_result, bf_result, rtol=1.5)


def test_df_info(scalars_dfs):
    expected = (
        "<class 'bigframes.dataframe.DataFrame'>\n"
        "Index: 9 entries, 0 to 8\n"
        "Data columns (total 13 columns):\n"
        "  #  Column         Non-Null Count    Dtype\n"
        "---  -------------  ----------------  ------------------------------\n"
        "  0  bool_col       8 non-null        boolean\n"
        "  1  bytes_col      6 non-null        binary[pyarrow]\n"
        "  2  date_col       7 non-null        date32[day][pyarrow]\n"
        "  3  datetime_col   6 non-null        timestamp[us][pyarrow]\n"
        "  4  geography_col  4 non-null        geometry\n"
        "  5  int64_col      8 non-null        Int64\n"
        "  6  int64_too      9 non-null        Int64\n"
        "  7  numeric_col    6 non-null        decimal128(38, 9)[pyarrow]\n"
        "  8  float64_col    7 non-null        Float64\n"
        "  9  rowindex_2     9 non-null        Int64\n"
        " 10  string_col     8 non-null        string\n"
        " 11  time_col       6 non-null        time64[us][pyarrow]\n"
        " 12  timestamp_col  6 non-null        timestamp[us, tz=UTC][pyarrow]\n"
        "dtypes: Float64(1), Int64(3), binary[pyarrow](1), boolean(1), date32[day][pyarrow](1), decimal128(38, 9)[pyarrow](1), geometry(1), string(1), time64[us][pyarrow](1), timestamp[us, tz=UTC][pyarrow](1), timestamp[us][pyarrow](1)\n"
        "memory usage: 945 bytes\n"
    )

    scalars_df, _ = scalars_dfs
    bf_result = io.StringIO()

    scalars_df.info(buf=bf_result)

    assert expected == bf_result.getvalue()


@pytest.mark.parametrize(
    ("include", "exclude"),
    [
        ("Int64", None),
        (["int"], None),
        ("number", None),
        ([pd.Int64Dtype(), pd.BooleanDtype()], None),
        (None, [pd.Int64Dtype(), pd.BooleanDtype()]),
        ("Int64", ["boolean"]),
    ],
)
def test_select_dtypes(scalars_dfs, include, exclude):
    scalars_df, scalars_pandas_df = scalars_dfs

    pd_result = scalars_pandas_df.select_dtypes(include=include, exclude=exclude)
    bf_result = scalars_df.select_dtypes(include=include, exclude=exclude).to_pandas()

    pd.testing.assert_frame_equal(pd_result, bf_result)


def test_drop_index(scalars_dfs):
    scalars_df, scalars_pandas_df = scalars_dfs

    pd_result = scalars_pandas_df.drop(index=[4, 1, 2])
    bf_result = scalars_df.drop(index=[4, 1, 2]).to_pandas()

    pd.testing.assert_frame_equal(pd_result, bf_result)


def test_drop_pandas_index(scalars_dfs):
    scalars_df, scalars_pandas_df = scalars_dfs
    drop_index = scalars_pandas_df.iloc[[4, 1, 2]].index

    pd_result = scalars_pandas_df.drop(index=drop_index)
    bf_result = scalars_df.drop(index=drop_index).to_pandas()

    pd.testing.assert_frame_equal(pd_result, bf_result)


def test_drop_bigframes_index(scalars_dfs):
    scalars_df, scalars_pandas_df = scalars_dfs
    drop_index = scalars_df.loc[[4, 1, 2]].index
    drop_pandas_index = scalars_pandas_df.loc[[4, 1, 2]].index

    pd_result = scalars_pandas_df.drop(index=drop_pandas_index)
    bf_result = scalars_df.drop(index=drop_index).to_pandas()

    pd.testing.assert_frame_equal(pd_result, bf_result)


def test_drop_bigframes_index_with_na(scalars_dfs):
    scalars_df, scalars_pandas_df = scalars_dfs
    scalars_df = scalars_df.copy()
    scalars_pandas_df = scalars_pandas_df.copy()
    scalars_df = scalars_df.set_index("bytes_col")
    scalars_pandas_df = scalars_pandas_df.set_index("bytes_col")
    drop_index = scalars_df.iloc[[3, 5]].index
    drop_pandas_index = scalars_pandas_df.iloc[[3, 5]].index

    pd_result = scalars_pandas_df.drop(index=drop_pandas_index)  # drop_pandas_index)
    bf_result = scalars_df.drop(index=drop_index).to_pandas()

    pd.testing.assert_frame_equal(pd_result, bf_result)


@skip_legacy_pandas
def test_drop_bigframes_multiindex(scalars_dfs):
    scalars_df, scalars_pandas_df = scalars_dfs
    scalars_df = scalars_df.copy()
    scalars_pandas_df = scalars_pandas_df.copy()
    sub_df = scalars_df.iloc[[4, 1, 2]]
    sub_pandas_df = scalars_pandas_df.iloc[[4, 1, 2]]
    sub_df = sub_df.set_index(["bytes_col", "numeric_col"])
    sub_pandas_df = sub_pandas_df.set_index(["bytes_col", "numeric_col"])
    drop_index = sub_df.index
    drop_pandas_index = sub_pandas_df.index

    scalars_df = scalars_df.set_index(["bytes_col", "numeric_col"])
    scalars_pandas_df = scalars_pandas_df.set_index(["bytes_col", "numeric_col"])
    bf_result = scalars_df.drop(index=drop_index).to_pandas()
    pd_result = scalars_pandas_df.drop(index=drop_pandas_index)

    pd.testing.assert_frame_equal(pd_result, bf_result)


def test_drop_labels_axis_0(scalars_dfs):
    scalars_df, scalars_pandas_df = scalars_dfs

    pd_result = scalars_pandas_df.drop(labels=[4, 1, 2], axis=0)
    bf_result = scalars_df.drop(labels=[4, 1, 2], axis=0).to_pandas()

    pd.testing.assert_frame_equal(pd_result, bf_result)


def test_drop_index_and_columns(scalars_dfs):
    scalars_df, scalars_pandas_df = scalars_dfs

    pd_result = scalars_pandas_df.drop(index=[4, 1, 2], columns="int64_col")
    bf_result = scalars_df.drop(index=[4, 1, 2], columns="int64_col").to_pandas()

    pd.testing.assert_frame_equal(pd_result, bf_result)


def test_rename(scalars_dfs):
    scalars_df, scalars_pandas_df = scalars_dfs
    col_name_dict = {"bool_col": 1.2345}
    df_pandas = scalars_df.rename(columns=col_name_dict).to_pandas()
    pd.testing.assert_index_equal(
        df_pandas.columns, scalars_pandas_df.rename(columns=col_name_dict).columns
    )


def test_df_peek(scalars_dfs):
    scalars_df, scalars_pandas_df = scalars_dfs
    peek_result = scalars_df.peek(n=3, force=False)
    pd.testing.assert_index_equal(scalars_pandas_df.columns, peek_result.columns)
    assert len(peek_result) == 3


def test_df_peek_filtered(scalars_dfs):
    scalars_df, scalars_pandas_df = scalars_dfs
    peek_result = scalars_df[scalars_df.int64_col != 0].peek(n=3, force=False)
    pd.testing.assert_index_equal(scalars_pandas_df.columns, peek_result.columns)
    assert len(peek_result) == 3


def test_df_peek_exception(scalars_dfs):
    scalars_df, _ = scalars_dfs

    with pytest.raises(ValueError):
        # Window ops aren't compatible with efficient peeking
        scalars_df[["int64_col", "int64_too"]].cumsum().peek(n=3, force=False)


def test_df_peek_force_default(scalars_dfs):
    scalars_df, scalars_pandas_df = scalars_dfs
    peek_result = scalars_df[["int64_col", "int64_too"]].cumsum().peek(n=3)
    pd.testing.assert_index_equal(
        scalars_pandas_df[["int64_col", "int64_too"]].columns, peek_result.columns
    )
    assert len(peek_result) == 3


def test_df_peek_reset_index(scalars_dfs):
    scalars_df, scalars_pandas_df = scalars_dfs
    peek_result = (
        scalars_df[["int64_col", "int64_too"]].reset_index(drop=True).peek(n=3)
    )
    pd.testing.assert_index_equal(
        scalars_pandas_df[["int64_col", "int64_too"]].columns, peek_result.columns
    )
    assert len(peek_result) == 3


def test_repr_w_all_rows(scalars_dfs):
    scalars_df, scalars_pandas_df = scalars_dfs

    # Remove columns with flaky formatting, like NUMERIC columns (which use the
    # object dtype). Also makes a copy so that mutating the index name doesn't
    # break other tests.
    scalars_df = scalars_df.drop(columns=["numeric_col"])
    scalars_pandas_df = scalars_pandas_df.drop(columns=["numeric_col"])

    # When there are 10 or fewer rows, the outputs should be identical.
    actual = repr(scalars_df.head(10))

    with display_options.pandas_repr(bigframes.options.display):
        expected = repr(scalars_pandas_df.head(10))

    assert actual == expected


def test_repr_html_w_all_rows(scalars_dfs):
    scalars_df, _ = scalars_dfs
    # get a pandas df of the expected format
    df, _ = scalars_df._block.to_pandas()
    pandas_df = df.set_axis(scalars_df._block.column_labels, axis=1)
    pandas_df.index.name = scalars_df.index.name

    # When there are 10 or fewer rows, the outputs should be identical except for the extra note.
    actual = scalars_df.head(10)._repr_html_()
    with display_options.pandas_repr(bigframes.options.display):
        pandas_repr = pandas_df.head(10)._repr_html_()

    expected = (
        pandas_repr
        + f"[{len(pandas_df.index)} rows x {len(pandas_df.columns)} columns in total]"
    )
    assert actual == expected


def test_df_column_name_with_space(scalars_dfs):
    scalars_df, scalars_pandas_df = scalars_dfs
    col_name_dict = {"bool_col": "bool  col"}
    df_pandas = scalars_df.rename(columns=col_name_dict).to_pandas()
    pd.testing.assert_index_equal(
        df_pandas.columns, scalars_pandas_df.rename(columns=col_name_dict).columns
    )


def test_df_column_name_duplicate(scalars_dfs):
    scalars_df, scalars_pandas_df = scalars_dfs
    col_name_dict = {"int64_too": "int64_col"}
    df_pandas = scalars_df.rename(columns=col_name_dict).to_pandas()
    pd.testing.assert_index_equal(
        df_pandas.columns, scalars_pandas_df.rename(columns=col_name_dict).columns
    )


def test_get_df_column_name_duplicate(scalars_dfs):
    scalars_df, scalars_pandas_df = scalars_dfs
    col_name_dict = {"int64_too": "int64_col"}

    bf_result = scalars_df.rename(columns=col_name_dict)["int64_col"].to_pandas()
    pd_result = scalars_pandas_df.rename(columns=col_name_dict)["int64_col"]
    pd.testing.assert_index_equal(bf_result.columns, pd_result.columns)


def test_filter_df(scalars_dfs):
    scalars_df, scalars_pandas_df = scalars_dfs

    bf_bool_series = scalars_df["bool_col"]
    bf_result = scalars_df[bf_bool_series].to_pandas()

    pd_bool_series = scalars_pandas_df["bool_col"]
    pd_result = scalars_pandas_df[pd_bool_series]

    assert_pandas_df_equal(bf_result, pd_result)


def test_assign_new_column(scalars_dfs):
    scalars_df, scalars_pandas_df = scalars_dfs
    kwargs = {"new_col": 2}
    df = scalars_df.assign(**kwargs)
    bf_result = df.to_pandas()
    pd_result = scalars_pandas_df.assign(**kwargs)

    # Convert default pandas dtypes `int64` to match BigQuery DataFrames dtypes.
    pd_result["new_col"] = pd_result["new_col"].astype("Int64")

    assert_pandas_df_equal(bf_result, pd_result)


def test_assign_new_column_w_loc(scalars_dfs):
    scalars_df, scalars_pandas_df = scalars_dfs
    bf_df = scalars_df.copy()
    pd_df = scalars_pandas_df.copy()
    bf_df.loc[:, "new_col"] = 2
    pd_df.loc[:, "new_col"] = 2
    bf_result = bf_df.to_pandas()
    pd_result = pd_df

    # Convert default pandas dtypes `int64` to match BigQuery DataFrames dtypes.
    pd_result["new_col"] = pd_result["new_col"].astype("Int64")

    pd.testing.assert_frame_equal(bf_result, pd_result)


@pytest.mark.parametrize(
    ("scalar",),
    [
        (2.1,),
        (None,),
    ],
)
def test_assign_new_column_w_setitem(scalars_dfs, scalar):
    scalars_df, scalars_pandas_df = scalars_dfs
    bf_df = scalars_df.copy()
    pd_df = scalars_pandas_df.copy()
    bf_df["new_col"] = scalar
    pd_df["new_col"] = scalar
    bf_result = bf_df.to_pandas()
    pd_result = pd_df

    # Convert default pandas dtypes `float64` to match BigQuery DataFrames dtypes.
    pd_result["new_col"] = pd_result["new_col"].astype("Float64")

    pd.testing.assert_frame_equal(bf_result, pd_result)


def test_assign_new_column_w_setitem_dataframe(scalars_dfs):
    scalars_df, scalars_pandas_df = scalars_dfs
    bf_df = scalars_df.copy()
    pd_df = scalars_pandas_df.copy()
    bf_df["int64_col"] = bf_df["int64_too"].to_frame()
    pd_df["int64_col"] = pd_df["int64_too"].to_frame()

    # Convert default pandas dtypes `int64` to match BigQuery DataFrames dtypes.
    pd_df["int64_col"] = pd_df["int64_col"].astype("Int64")

    pd.testing.assert_frame_equal(bf_df.to_pandas(), pd_df)


def test_assign_new_column_w_setitem_dataframe_error(scalars_dfs):
    scalars_df, scalars_pandas_df = scalars_dfs
    bf_df = scalars_df.copy()
    pd_df = scalars_pandas_df.copy()

    with pytest.raises(ValueError):
        bf_df["impossible_col"] = bf_df[["int64_too", "string_col"]]
    with pytest.raises(ValueError):
        pd_df["impossible_col"] = pd_df[["int64_too", "string_col"]]


def test_assign_new_column_w_setitem_list(scalars_dfs):
    scalars_df, scalars_pandas_df = scalars_dfs
    bf_df = scalars_df.copy()
    pd_df = scalars_pandas_df.copy()
    bf_df["new_col"] = [9, 8, 7, 6, 5, 4, 3, 2, 1]
    pd_df["new_col"] = [9, 8, 7, 6, 5, 4, 3, 2, 1]
    bf_result = bf_df.to_pandas()
    pd_result = pd_df

    # Convert default pandas dtypes `int64` to match BigQuery DataFrames dtypes.
    pd_result["new_col"] = pd_result["new_col"].astype("Int64")

    pd.testing.assert_frame_equal(bf_result, pd_result)


def test_assign_new_column_w_setitem_list_repeated(scalars_dfs):
    scalars_df, scalars_pandas_df = scalars_dfs
    bf_df = scalars_df.copy()
    pd_df = scalars_pandas_df.copy()
    bf_df["new_col"] = [9, 8, 7, 6, 5, 4, 3, 2, 1]
    pd_df["new_col"] = [9, 8, 7, 6, 5, 4, 3, 2, 1]
    bf_df["new_col_2"] = [1, 3, 2, 5, 4, 7, 6, 9, 8]
    pd_df["new_col_2"] = [1, 3, 2, 5, 4, 7, 6, 9, 8]
    bf_result = bf_df.to_pandas()
    pd_result = pd_df

    # Convert default pandas dtypes `int64` to match BigQuery DataFrames dtypes.
    pd_result["new_col"] = pd_result["new_col"].astype("Int64")
    pd_result["new_col_2"] = pd_result["new_col_2"].astype("Int64")

    pd.testing.assert_frame_equal(bf_result, pd_result)


def test_assign_new_column_w_setitem_list_custom_index(scalars_dfs):
    scalars_df, scalars_pandas_df = scalars_dfs
    bf_df = scalars_df.copy()
    pd_df = scalars_pandas_df.copy()

    # set the custom index
    pd_df = pd_df.set_index(["string_col", "int64_col"])
    bf_df = bf_df.set_index(["string_col", "int64_col"])

    bf_df["new_col"] = [9, 8, 7, 6, 5, 4, 3, 2, 1]
    pd_df["new_col"] = [9, 8, 7, 6, 5, 4, 3, 2, 1]
    bf_result = bf_df.to_pandas()
    pd_result = pd_df

    # Convert default pandas dtypes `int64` to match BigQuery DataFrames dtypes.
    pd_result["new_col"] = pd_result["new_col"].astype("Int64")

    pd.testing.assert_frame_equal(bf_result, pd_result)


def test_assign_new_column_w_setitem_list_error(scalars_dfs):
    scalars_df, scalars_pandas_df = scalars_dfs
    bf_df = scalars_df.copy()
    pd_df = scalars_pandas_df.copy()

    with pytest.raises(ValueError):
        pd_df["new_col"] = [1, 2, 3]  # should be len 9, is 3
    with pytest.raises(ValueError):
        bf_df["new_col"] = [1, 2, 3]


def test_assign_existing_column(scalars_dfs):
    scalars_df, scalars_pandas_df = scalars_dfs
    kwargs = {"int64_col": 2}
    df = scalars_df.assign(**kwargs)
    bf_result = df.to_pandas()
    pd_result = scalars_pandas_df.assign(**kwargs)

    # Convert default pandas dtypes `int64` to match BigQuery DataFrames dtypes.
    pd_result["int64_col"] = pd_result["int64_col"].astype("Int64")

    assert_pandas_df_equal(bf_result, pd_result)


def test_assign_listlike_to_empty_df(session):
    empty_df = dataframe.DataFrame(session=session)
    empty_pandas_df = pd.DataFrame()

    bf_result = empty_df.assign(new_col=[1, 2, 3])
    pd_result = empty_pandas_df.assign(new_col=[1, 2, 3])

    pd_result["new_col"] = pd_result["new_col"].astype("Int64")
    pd_result.index = pd_result.index.astype("Int64")
    assert_pandas_df_equal(bf_result.to_pandas(), pd_result)


def test_assign_to_empty_df_multiindex_error(session):
    empty_df = dataframe.DataFrame(session=session)
    empty_pandas_df = pd.DataFrame()
    empty_df["empty_col_1"] = []
    empty_df["empty_col_2"] = []
    empty_pandas_df["empty_col_1"] = []
    empty_pandas_df["empty_col_2"] = []
    empty_df = empty_df.set_index(["empty_col_1", "empty_col_2"])
    empty_pandas_df = empty_pandas_df.set_index(["empty_col_1", "empty_col_2"])

    with pytest.raises(ValueError):
        empty_df.assign(new_col=[1, 2, 3, 4, 5, 6, 7, 8, 9])
    with pytest.raises(ValueError):
        empty_pandas_df.assign(new_col=[1, 2, 3, 4, 5, 6, 7, 8, 9])


@pytest.mark.parametrize(
    ("ordered"),
    [
        (True),
        (False),
    ],
)
def test_assign_series(scalars_dfs, ordered):
    scalars_df, scalars_pandas_df = scalars_dfs
    column_name = "int64_col"
    df = scalars_df.assign(new_col=scalars_df[column_name])
    bf_result = df.to_pandas(ordered=ordered)
    pd_result = scalars_pandas_df.assign(new_col=scalars_pandas_df[column_name])

    assert_pandas_df_equal(bf_result, pd_result, ignore_order=not ordered)


def test_assign_series_overwrite(scalars_dfs):
    scalars_df, scalars_pandas_df = scalars_dfs
    column_name = "int64_col"
    df = scalars_df.assign(**{column_name: scalars_df[column_name] + 3})
    bf_result = df.to_pandas()
    pd_result = scalars_pandas_df.assign(
        **{column_name: scalars_pandas_df[column_name] + 3}
    )

    assert_pandas_df_equal(bf_result, pd_result)


def test_assign_sequential(scalars_dfs):
    scalars_df, scalars_pandas_df = scalars_dfs
    kwargs = {"int64_col": 2, "new_col": 3, "new_col2": 4}
    df = scalars_df.assign(**kwargs)
    bf_result = df.to_pandas()
    pd_result = scalars_pandas_df.assign(**kwargs)

    # Convert default pandas dtypes `int64` to match BigQuery DataFrames dtypes.
    pd_result["int64_col"] = pd_result["int64_col"].astype("Int64")
    pd_result["new_col"] = pd_result["new_col"].astype("Int64")
    pd_result["new_col2"] = pd_result["new_col2"].astype("Int64")

    assert_pandas_df_equal(bf_result, pd_result)


# Require an index so that the self-join is consistent each time.
def test_assign_same_table_different_index_performs_self_join(
    scalars_df_index, scalars_pandas_df_index
):
    column_name = "int64_col"
    bf_df = scalars_df_index.assign(
        alternative_index=scalars_df_index["rowindex_2"] + 2
    )
    pd_df = scalars_pandas_df_index.assign(
        alternative_index=scalars_pandas_df_index["rowindex_2"] + 2
    )
    bf_df_2 = bf_df.set_index("alternative_index")
    pd_df_2 = pd_df.set_index("alternative_index")
    bf_result = bf_df.assign(new_col=bf_df_2[column_name] * 10).to_pandas()
    pd_result = pd_df.assign(new_col=pd_df_2[column_name] * 10)

    pandas.testing.assert_frame_equal(bf_result, pd_result)


# Different table expression must have Index
def test_assign_different_df(
    scalars_df_index, scalars_df_2_index, scalars_pandas_df_index
):
    column_name = "int64_col"
    df = scalars_df_index.assign(new_col=scalars_df_2_index[column_name])
    bf_result = df.to_pandas()
    # Doesn't matter to pandas if it comes from the same DF or a different DF.
    pd_result = scalars_pandas_df_index.assign(
        new_col=scalars_pandas_df_index[column_name]
    )

    assert_pandas_df_equal(bf_result, pd_result)


def test_assign_different_df_w_loc(
    scalars_df_index, scalars_df_2_index, scalars_pandas_df_index
):
    bf_df = scalars_df_index.copy()
    bf_df2 = scalars_df_2_index.copy()
    pd_df = scalars_pandas_df_index.copy()
    assert "int64_col" in bf_df.columns
    assert "int64_col" in pd_df.columns
    bf_df.loc[:, "int64_col"] = bf_df2.loc[:, "int64_col"] + 1
    pd_df.loc[:, "int64_col"] = pd_df.loc[:, "int64_col"] + 1
    bf_result = bf_df.to_pandas()
    pd_result = pd_df

    # Convert default pandas dtypes `int64` to match BigQuery DataFrames dtypes.
    pd_result["int64_col"] = pd_result["int64_col"].astype("Int64")

    pd.testing.assert_frame_equal(bf_result, pd_result)


def test_assign_different_df_w_setitem(
    scalars_df_index, scalars_df_2_index, scalars_pandas_df_index
):
    bf_df = scalars_df_index.copy()
    bf_df2 = scalars_df_2_index.copy()
    pd_df = scalars_pandas_df_index.copy()
    assert "int64_col" in bf_df.columns
    assert "int64_col" in pd_df.columns
    bf_df["int64_col"] = bf_df2["int64_col"] + 1
    pd_df["int64_col"] = pd_df["int64_col"] + 1
    bf_result = bf_df.to_pandas()
    pd_result = pd_df

    # Convert default pandas dtypes `int64` to match BigQuery DataFrames dtypes.
    pd_result["int64_col"] = pd_result["int64_col"].astype("Int64")

    pd.testing.assert_frame_equal(bf_result, pd_result)


def test_assign_callable_lambda(scalars_dfs):
    scalars_df, scalars_pandas_df = scalars_dfs
    kwargs = {"new_col": lambda x: x["int64_col"] + x["int64_too"]}
    df = scalars_df.assign(**kwargs)
    bf_result = df.to_pandas()
    pd_result = scalars_pandas_df.assign(**kwargs)

    # Convert default pandas dtypes `int64` to match BigQuery DataFrames dtypes.
    pd_result["new_col"] = pd_result["new_col"].astype("Int64")

    assert_pandas_df_equal(bf_result, pd_result)


@skip_legacy_pandas
@pytest.mark.parametrize(
    ("axis", "how", "ignore_index"),
    [
        (0, "any", False),
        (0, "any", True),
        (1, "any", False),
        (1, "all", False),
    ],
)
def test_df_dropna(scalars_dfs, axis, how, ignore_index):
    scalars_df, scalars_pandas_df = scalars_dfs
    df = scalars_df.dropna(axis=axis, how=how, ignore_index=ignore_index)
    bf_result = df.to_pandas()
    pd_result = scalars_pandas_df.dropna(axis=axis, how=how, ignore_index=ignore_index)

    # Pandas uses int64 instead of Int64 (nullable) dtype.
    pd_result.index = pd_result.index.astype(pd.Int64Dtype())
    pandas.testing.assert_frame_equal(bf_result, pd_result)


@skip_legacy_pandas
def test_df_dropna_range_columns(scalars_dfs):
    scalars_df, scalars_pandas_df = scalars_dfs
    scalars_df = scalars_df.copy()
    scalars_pandas_df = scalars_pandas_df.copy()
    scalars_df.columns = pandas.RangeIndex(0, len(scalars_df.columns))
    scalars_pandas_df.columns = pandas.RangeIndex(0, len(scalars_pandas_df.columns))

    df = scalars_df.dropna()
    bf_result = df.to_pandas()
    pd_result = scalars_pandas_df.dropna()

    pandas.testing.assert_frame_equal(bf_result, pd_result)


def test_df_interpolate(scalars_dfs):
    scalars_df, scalars_pandas_df = scalars_dfs
    columns = ["int64_col", "int64_too", "float64_col"]
    bf_result = scalars_df[columns].interpolate().to_pandas()
    # Pandas can only interpolate on "float64" columns
    # https://github.com/pandas-dev/pandas/issues/40252
    pd_result = scalars_pandas_df[columns].astype("float64").interpolate()

    pandas.testing.assert_frame_equal(
        bf_result,
        pd_result,
        check_index_type=False,
        check_dtype=False,
    )


def test_df_fillna(scalars_dfs):
    scalars_df, scalars_pandas_df = scalars_dfs
    df = scalars_df[["int64_col", "float64_col"]].fillna(3)
    bf_result = df.to_pandas()
    pd_result = scalars_pandas_df[["int64_col", "float64_col"]].fillna(3)

    pandas.testing.assert_frame_equal(bf_result, pd_result)


def test_df_replace_scalar_scalar(scalars_dfs):
    scalars_df, scalars_pandas_df = scalars_dfs
    bf_result = scalars_df.replace(555.555, 3).to_pandas()
    pd_result = scalars_pandas_df.replace(555.555, 3)

    # pandas has narrower result types as they are determined dynamically
    pd.testing.assert_frame_equal(pd_result, bf_result, check_dtype=False)


def test_df_replace_regex_scalar(scalars_dfs):
    scalars_df, scalars_pandas_df = scalars_dfs
    bf_result = scalars_df.replace("^H.l", "Howdy, Planet!", regex=True).to_pandas()
    pd_result = scalars_pandas_df.replace("^H.l", "Howdy, Planet!", regex=True)

    pd.testing.assert_frame_equal(
        pd_result,
        bf_result,
    )


def test_df_replace_list_scalar(scalars_dfs):
    scalars_df, scalars_pandas_df = scalars_dfs
    bf_result = scalars_df.replace([555.555, 3.2], 3).to_pandas()
    pd_result = scalars_pandas_df.replace([555.555, 3.2], 3)

    # pandas has narrower result types as they are determined dynamically
    pd.testing.assert_frame_equal(
        pd_result,
        bf_result,
        check_dtype=False,
    )


def test_df_replace_value_dict(scalars_dfs):
    scalars_df, scalars_pandas_df = scalars_dfs
    bf_result = scalars_df.replace(1, {"int64_col": 100, "int64_too": 200}).to_pandas()
    pd_result = scalars_pandas_df.replace(1, {"int64_col": 100, "int64_too": 200})

    pd.testing.assert_frame_equal(
        pd_result,
        bf_result,
    )


def test_df_ffill(scalars_dfs):
    scalars_df, scalars_pandas_df = scalars_dfs
    bf_result = scalars_df[["int64_col", "float64_col"]].ffill(limit=1).to_pandas()
    pd_result = scalars_pandas_df[["int64_col", "float64_col"]].ffill(limit=1)

    pandas.testing.assert_frame_equal(bf_result, pd_result)


def test_df_bfill(scalars_dfs):
    scalars_df, scalars_pandas_df = scalars_dfs
    bf_result = scalars_df[["int64_col", "float64_col"]].bfill().to_pandas()
    pd_result = scalars_pandas_df[["int64_col", "float64_col"]].bfill()

    pandas.testing.assert_frame_equal(bf_result, pd_result)


def test_apply_series_series_callable(
    scalars_df_index,
    scalars_pandas_df_index,
):
    columns = ["int64_too", "int64_col"]

    def foo(series, arg1, arg2, *, kwarg1=0, kwarg2=0):
        return series**2 + (arg1 * arg2 % 4) + (kwarg1 * kwarg2 % 7)

    bf_result = (
        scalars_df_index[columns]
        .apply(foo, args=(33, 61), kwarg1=52, kwarg2=21)
        .to_pandas()
    )

    pd_result = scalars_pandas_df_index[columns].apply(
        foo, args=(33, 61), kwarg1=52, kwarg2=21
    )

    pandas.testing.assert_frame_equal(bf_result, pd_result)


def test_apply_series_listlike_callable(
    scalars_df_index,
    scalars_pandas_df_index,
):
    columns = ["int64_too", "int64_col"]
    bf_result = (
        scalars_df_index[columns].apply(lambda x: [len(x), x.min(), 24]).to_pandas()
    )

    pd_result = scalars_pandas_df_index[columns].apply(lambda x: [len(x), x.min(), 24])

    # Convert default pandas dtypes `int64` to match BigQuery DataFrames dtypes.
    pd_result.index = pd_result.index.astype("Int64")
    pd_result = pd_result.astype("Int64")
    pandas.testing.assert_frame_equal(bf_result, pd_result)


def test_apply_series_scalar_callable(
    scalars_df_index,
    scalars_pandas_df_index,
):
    columns = ["int64_too", "int64_col"]
    bf_result = scalars_df_index[columns].apply(lambda x: x.sum())

    pd_result = scalars_pandas_df_index[columns].apply(lambda x: x.sum())

    pandas.testing.assert_series_equal(bf_result, pd_result)


def test_df_pipe(
    scalars_df_index,
    scalars_pandas_df_index,
):
    columns = ["int64_too", "int64_col"]

    def foo(x: int, y: int, df):
        return (df + x) % y

    bf_result = (
        scalars_df_index[columns]
        .pipe((foo, "df"), x=7, y=9)
        .pipe(lambda x: x**2)
        .to_pandas()
    )

    pd_result = (
        scalars_pandas_df_index[columns]
        .pipe((foo, "df"), x=7, y=9)
        .pipe(lambda x: x**2)
    )

    pandas.testing.assert_frame_equal(bf_result, pd_result)


def test_df_keys(
    scalars_df_index,
    scalars_pandas_df_index,
):
    pandas.testing.assert_index_equal(
        scalars_df_index.keys(), scalars_pandas_df_index.keys()
    )


def test_df_iter(
    scalars_df_index,
    scalars_pandas_df_index,
):
    for bf_i, df_i in zip(scalars_df_index, scalars_pandas_df_index):
        assert bf_i == df_i


@skip_legacy_pandas
def test_iterrows(
    scalars_df_index,
    scalars_pandas_df_index,
):
    scalars_df_index = scalars_df_index.add_suffix("_suffix", axis=1)
    scalars_pandas_df_index = scalars_pandas_df_index.add_suffix("_suffix", axis=1)
    for (bf_index, bf_series), (pd_index, pd_series) in zip(
        scalars_df_index.iterrows(), scalars_pandas_df_index.iterrows()
    ):
        assert bf_index == pd_index
        pandas.testing.assert_series_equal(bf_series, pd_series)


@pytest.mark.parametrize(
    (
        "index",
        "name",
    ),
    [
        (
            True,
            "my_df",
        ),
        (False, None),
    ],
)
def test_itertuples(scalars_df_index, index, name):
    # Numeric has slightly different representation as a result of conversions.
    bf_tuples = scalars_df_index.itertuples(index, name)
    pd_tuples = scalars_df_index.to_pandas().itertuples(index, name)
    for bf_tuple, pd_tuple in zip(bf_tuples, pd_tuples):
        assert bf_tuple == pd_tuple


def test_df_isin_list(scalars_dfs):
    scalars_df, scalars_pandas_df = scalars_dfs
    values = ["Hello, World!", 55555, 2.51, pd.NA, True]
    bf_result = (
        scalars_df[["int64_col", "float64_col", "string_col", "bool_col"]]
        .isin(values)
        .to_pandas()
    )
    pd_result = scalars_pandas_df[
        ["int64_col", "float64_col", "string_col", "bool_col"]
    ].isin(values)

    pandas.testing.assert_frame_equal(bf_result, pd_result.astype("boolean"))


def test_df_isin_dict(scalars_dfs):
    scalars_df, scalars_pandas_df = scalars_dfs
    values = {
        "string_col": ["Hello, World!", 55555, 2.51, pd.NA, True],
        "int64_col": [5555, 2.51],
        "bool_col": [pd.NA],
    }
    bf_result = (
        scalars_df[["int64_col", "float64_col", "string_col", "bool_col"]]
        .isin(values)
        .to_pandas()
    )
    pd_result = scalars_pandas_df[
        ["int64_col", "float64_col", "string_col", "bool_col"]
    ].isin(values)

    pandas.testing.assert_frame_equal(bf_result, pd_result.astype("boolean"))


def test_df_cross_merge(scalars_dfs):
    scalars_df, scalars_pandas_df = scalars_dfs
    left_columns = ["int64_col", "float64_col", "rowindex_2"]
    right_columns = ["int64_col", "bool_col", "string_col", "rowindex_2"]

    left = scalars_df[left_columns]
    # Offset the rows somewhat so that outer join can have an effect.
    right = scalars_df[right_columns].assign(rowindex_2=scalars_df["rowindex_2"] + 2)

    bf_result = left.merge(right, "cross").to_pandas()

    pd_result = scalars_pandas_df[left_columns].merge(
        scalars_pandas_df[right_columns].assign(
            rowindex_2=scalars_pandas_df["rowindex_2"] + 2
        ),
        "cross",
    )
    pd.testing.assert_frame_equal(bf_result, pd_result, check_index_type=False)


@pytest.mark.parametrize(
    ("merge_how",),
    [
        ("inner",),
        ("outer",),
        ("left",),
        ("right",),
    ],
)
def test_df_merge(scalars_dfs, merge_how):
    scalars_df, scalars_pandas_df = scalars_dfs
    on = "rowindex_2"
    left_columns = ["int64_col", "float64_col", "rowindex_2"]
    right_columns = ["int64_col", "bool_col", "string_col", "rowindex_2"]

    left = scalars_df[left_columns]
    # Offset the rows somewhat so that outer join can have an effect.
    right = scalars_df[right_columns].assign(rowindex_2=scalars_df["rowindex_2"] + 2)

    df = left.merge(right, merge_how, on, sort=True)
    bf_result = df.to_pandas()

    pd_result = scalars_pandas_df[left_columns].merge(
        scalars_pandas_df[right_columns].assign(
            rowindex_2=scalars_pandas_df["rowindex_2"] + 2
        ),
        merge_how,
        on,
        sort=True,
    )

    assert_pandas_df_equal(
        bf_result, pd_result, ignore_order=True, check_index_type=False
    )


@pytest.mark.parametrize(
    ("left_on", "right_on"),
    [
        (["int64_col", "rowindex_2"], ["int64_col", "rowindex_2"]),
        (["rowindex_2", "int64_col"], ["int64_col", "rowindex_2"]),
        (["rowindex_2", "float64_col"], ["int64_col", "rowindex_2"]),
    ],
)
def test_df_merge_multi_key(scalars_dfs, left_on, right_on):
    scalars_df, scalars_pandas_df = scalars_dfs
    left_columns = ["int64_col", "float64_col", "rowindex_2"]
    right_columns = ["int64_col", "bool_col", "string_col", "rowindex_2"]

    left = scalars_df[left_columns]
    # Offset the rows somewhat so that outer join can have an effect.
    right = scalars_df[right_columns].assign(rowindex_2=scalars_df["rowindex_2"] + 2)

    df = left.merge(right, "outer", left_on=left_on, right_on=right_on, sort=True)
    bf_result = df.to_pandas()

    pd_result = scalars_pandas_df[left_columns].merge(
        scalars_pandas_df[right_columns].assign(
            rowindex_2=scalars_pandas_df["rowindex_2"] + 2
        ),
        "outer",
        left_on=left_on,
        right_on=right_on,
        sort=True,
    )

    assert_pandas_df_equal(
        bf_result, pd_result, ignore_order=True, check_index_type=False
    )


@pytest.mark.parametrize(
    ("merge_how",),
    [
        ("inner",),
        ("outer",),
        ("left",),
        ("right",),
    ],
)
def test_merge_custom_col_name(scalars_dfs, merge_how):
    scalars_df, scalars_pandas_df = scalars_dfs
    left_columns = ["int64_col", "float64_col"]
    right_columns = ["int64_col", "bool_col", "string_col"]
    on = "int64_col"
    rename_columns = {"float64_col": "f64_col"}

    left = scalars_df[left_columns]
    left = left.rename(columns=rename_columns)
    right = scalars_df[right_columns]
    df = left.merge(right, merge_how, on, sort=True)
    bf_result = df.to_pandas()

    pandas_left_df = scalars_pandas_df[left_columns]
    pandas_left_df = pandas_left_df.rename(columns=rename_columns)
    pandas_right_df = scalars_pandas_df[right_columns]
    pd_result = pandas_left_df.merge(pandas_right_df, merge_how, on, sort=True)

    assert_pandas_df_equal(
        bf_result, pd_result, ignore_order=True, check_index_type=False
    )


@pytest.mark.parametrize(
    ("merge_how",),
    [
        ("inner",),
        ("outer",),
        ("left",),
        ("right",),
    ],
)
def test_merge_left_on_right_on(scalars_dfs, merge_how):
    scalars_df, scalars_pandas_df = scalars_dfs
    left_columns = ["int64_col", "float64_col", "int64_too"]
    right_columns = ["int64_col", "bool_col", "string_col", "rowindex_2"]

    left = scalars_df[left_columns]
    right = scalars_df[right_columns]

    df = left.merge(
        right, merge_how, left_on="int64_too", right_on="rowindex_2", sort=True
    )
    bf_result = df.to_pandas()

    pd_result = scalars_pandas_df[left_columns].merge(
        scalars_pandas_df[right_columns],
        merge_how,
        left_on="int64_too",
        right_on="rowindex_2",
        sort=True,
    )

    assert_pandas_df_equal(
        bf_result, pd_result, ignore_order=True, check_index_type=False
    )


def test_get_dtypes(scalars_df_default_index):
    dtypes = scalars_df_default_index.dtypes
    pd.testing.assert_series_equal(
        dtypes,
        pd.Series(
            {
                "bool_col": pd.BooleanDtype(),
                "bytes_col": pd.ArrowDtype(pa.binary()),
                "date_col": pd.ArrowDtype(pa.date32()),
                "datetime_col": pd.ArrowDtype(pa.timestamp("us")),
                "geography_col": gpd.array.GeometryDtype(),
                "int64_col": pd.Int64Dtype(),
                "int64_too": pd.Int64Dtype(),
                "numeric_col": pd.ArrowDtype(pa.decimal128(38, 9)),
                "float64_col": pd.Float64Dtype(),
                "rowindex": pd.Int64Dtype(),
                "rowindex_2": pd.Int64Dtype(),
                "string_col": pd.StringDtype(storage="pyarrow"),
                "time_col": pd.ArrowDtype(pa.time64("us")),
                "timestamp_col": pd.ArrowDtype(pa.timestamp("us", tz="UTC")),
            }
        ),
    )


def test_get_dtypes_array_struct_query(session):
    df = session.read_gbq(
        """SELECT
        [1, 3, 2] AS array_column,
        STRUCT(
            "a" AS string_field,
            1.2 AS float_field) AS struct_column"""
    )

    dtypes = df.dtypes
    pd.testing.assert_series_equal(
        dtypes,
        pd.Series(
            {
                "array_column": pd.ArrowDtype(pa.list_(pa.int64())),
                "struct_column": pd.ArrowDtype(
                    pa.struct(
                        [
                            ("string_field", pa.string()),
                            ("float_field", pa.float64()),
                        ]
                    )
                ),
            }
        ),
    )


def test_get_dtypes_array_struct_table(nested_df):
    dtypes = nested_df.dtypes
    pd.testing.assert_series_equal(
        dtypes,
        pd.Series(
            {
                "customer_id": pd.StringDtype(storage="pyarrow"),
                "day": pd.ArrowDtype(pa.date32()),
                "flag": pd.Int64Dtype(),
                "event_sequence": pd.ArrowDtype(
                    pa.list_(
                        pa.struct(
                            [
                                (
                                    "data",
                                    pa.list_(
                                        pa.struct(
                                            [
                                                ("value", pa.float64()),
                                                ("key", pa.string()),
                                            ],
                                        ),
                                    ),
                                ),
                                ("timestamp", pa.timestamp("us", "UTC")),
                                ("category", pa.string()),
                            ]
                        ),
                    ),
                ),
            }
        ),
    )


def test_shape(scalars_dfs):
    scalars_df, scalars_pandas_df = scalars_dfs
    bf_result = scalars_df.shape
    pd_result = scalars_pandas_df.shape

    assert bf_result == pd_result


def test_len(scalars_dfs):
    scalars_df, scalars_pandas_df = scalars_dfs
    bf_result = len(scalars_df)
    pd_result = len(scalars_pandas_df)

    assert bf_result == pd_result


def test_size(scalars_dfs):
    scalars_df, scalars_pandas_df = scalars_dfs
    bf_result = scalars_df.size
    pd_result = scalars_pandas_df.size

    assert bf_result == pd_result


def test_ndim(scalars_dfs):
    scalars_df, scalars_pandas_df = scalars_dfs
    bf_result = scalars_df.ndim
    pd_result = scalars_pandas_df.ndim

    assert bf_result == pd_result


def test_empty_false(scalars_dfs):
    scalars_df, scalars_pandas_df = scalars_dfs

    bf_result = scalars_df.empty
    pd_result = scalars_pandas_df.empty

    assert bf_result == pd_result


def test_empty_true_column_filter(scalars_dfs):
    scalars_df, scalars_pandas_df = scalars_dfs

    bf_result = scalars_df[[]].empty
    pd_result = scalars_pandas_df[[]].empty

    assert bf_result == pd_result


def test_empty_true_row_filter(scalars_dfs: Tuple[dataframe.DataFrame, pd.DataFrame]):
    scalars_df, scalars_pandas_df = scalars_dfs
    bf_bool: series.Series = typing.cast(series.Series, scalars_df["bool_col"])
    pd_bool: pd.Series = scalars_pandas_df["bool_col"]
    bf_false = bf_bool.notna() & (bf_bool != bf_bool)
    pd_false = pd_bool.notna() & (pd_bool != pd_bool)

    bf_result = scalars_df[bf_false].empty
    pd_result = scalars_pandas_df[pd_false].empty

    assert pd_result
    assert bf_result == pd_result


def test_empty_true_memtable(session: bigframes.Session):
    bf_df = dataframe.DataFrame(session=session)
    pd_df = pd.DataFrame()

    bf_result = bf_df.empty
    pd_result = pd_df.empty

    assert pd_result
    assert bf_result == pd_result


@pytest.mark.parametrize(
    ("drop",),
    ((True,), (False,)),
)
def test_reset_index(scalars_df_index, scalars_pandas_df_index, drop):
    df = scalars_df_index.reset_index(drop=drop)
    assert df.index.name is None

    bf_result = df.to_pandas()
    pd_result = scalars_pandas_df_index.reset_index(drop=drop)

    # Pandas uses int64 instead of Int64 (nullable) dtype.
    pd_result.index = pd_result.index.astype(pd.Int64Dtype())

    # reset_index should maintain the original ordering.
    pandas.testing.assert_frame_equal(bf_result, pd_result)


def test_reset_index_then_filter(
    scalars_df_index,
    scalars_pandas_df_index,
):
    bf_filter = scalars_df_index["bool_col"].fillna(True)
    bf_df = scalars_df_index.reset_index()[bf_filter]
    bf_result = bf_df.to_pandas()
    pd_filter = scalars_pandas_df_index["bool_col"].fillna(True)
    pd_result = scalars_pandas_df_index.reset_index()[pd_filter]

    # Pandas uses int64 instead of Int64 (nullable) dtype.
    pd_result.index = pd_result.index.astype(pd.Int64Dtype())

    # reset_index should maintain the original ordering and index keys
    # post-filter will have gaps.
    pandas.testing.assert_frame_equal(bf_result, pd_result)


def test_reset_index_with_unnamed_index(
    scalars_df_index,
    scalars_pandas_df_index,
):
    scalars_df_index = scalars_df_index.copy()
    scalars_pandas_df_index = scalars_pandas_df_index.copy()

    scalars_df_index.index.name = None
    scalars_pandas_df_index.index.name = None
    df = scalars_df_index.reset_index(drop=False)
    assert df.index.name is None

    # reset_index(drop=False) creates a new column "index".
    assert df.columns[0] == "index"

    bf_result = df.to_pandas()
    pd_result = scalars_pandas_df_index.reset_index(drop=False)

    # Pandas uses int64 instead of Int64 (nullable) dtype.
    pd_result.index = pd_result.index.astype(pd.Int64Dtype())

    # reset_index should maintain the original ordering.
    pandas.testing.assert_frame_equal(bf_result, pd_result)


def test_reset_index_with_unnamed_multiindex(
    scalars_df_index,
    scalars_pandas_df_index,
):
    bf_df = dataframe.DataFrame(
        ([1, 2, 3], [2, 5, 7]),
        index=pd.MultiIndex.from_tuples([("a", "aa"), ("a", "aa")]),
    )
    pd_df = pd.DataFrame(
        ([1, 2, 3], [2, 5, 7]),
        index=pd.MultiIndex.from_tuples([("a", "aa"), ("a", "aa")]),
    )

    bf_df = bf_df.reset_index()
    pd_df = pd_df.reset_index()

    assert pd_df.columns[0] == "level_0"
    assert bf_df.columns[0] == "level_0"
    assert pd_df.columns[1] == "level_1"
    assert bf_df.columns[1] == "level_1"


def test_reset_index_with_unnamed_index_and_index_column(
    scalars_df_index,
    scalars_pandas_df_index,
):
    scalars_df_index = scalars_df_index.copy()
    scalars_pandas_df_index = scalars_pandas_df_index.copy()

    scalars_df_index.index.name = None
    scalars_pandas_df_index.index.name = None
    df = scalars_df_index.assign(index=scalars_df_index["int64_col"]).reset_index(
        drop=False
    )
    assert df.index.name is None

    # reset_index(drop=False) creates a new column "level_0" if the "index" column already exists.
    assert df.columns[0] == "level_0"

    bf_result = df.to_pandas()
    pd_result = scalars_pandas_df_index.assign(
        index=scalars_pandas_df_index["int64_col"]
    ).reset_index(drop=False)

    # Pandas uses int64 instead of Int64 (nullable) dtype.
    pd_result.index = pd_result.index.astype(pd.Int64Dtype())

    # reset_index should maintain the original ordering.
    pandas.testing.assert_frame_equal(bf_result, pd_result)


@pytest.mark.parametrize(
    ("drop",),
    (
        (True,),
        (False,),
    ),
)
@pytest.mark.parametrize(
    ("append",),
    (
        (True,),
        (False,),
    ),
)
@pytest.mark.parametrize(
    ("index_column",),
    (("int64_too",), ("string_col",), ("timestamp_col",)),
)
def test_set_index(scalars_dfs, index_column, drop, append):
    scalars_df, scalars_pandas_df = scalars_dfs
    df = scalars_df.set_index(index_column, append=append, drop=drop)
    bf_result = df.to_pandas()
    pd_result = scalars_pandas_df.set_index(index_column, append=append, drop=drop)

    # Sort to disambiguate when there are duplicate index labels.
    # Note: Doesn't use assert_pandas_df_equal_ignore_ordering because we get
    # "ValueError: 'timestamp_col' is both an index level and a column label,
    # which is ambiguous" when trying to sort by a column with the same name as
    # the index.
    bf_result = bf_result.sort_values("rowindex_2")
    pd_result = pd_result.sort_values("rowindex_2")

    pandas.testing.assert_frame_equal(bf_result, pd_result)


def test_set_index_key_error(scalars_dfs):
    scalars_df, scalars_pandas_df = scalars_dfs
    with pytest.raises(KeyError):
        scalars_pandas_df.set_index(["not_a_col"])
    with pytest.raises(KeyError):
        scalars_df.set_index(["not_a_col"])


@pytest.mark.parametrize(
    ("ascending",),
    ((True,), (False,)),
)
@pytest.mark.parametrize(
    ("na_position",),
    (("first",), ("last",)),
)
def test_sort_index(scalars_dfs, ascending, na_position):
    index_column = "int64_col"
    scalars_df, scalars_pandas_df = scalars_dfs
    df = scalars_df.set_index(index_column)
    bf_result = df.sort_index(ascending=ascending, na_position=na_position).to_pandas()
    pd_result = scalars_pandas_df.set_index(index_column).sort_index(
        ascending=ascending, na_position=na_position
    )
    pandas.testing.assert_frame_equal(bf_result, pd_result)


def test_df_abs(scalars_dfs):
    scalars_df, scalars_pandas_df = scalars_dfs
    columns = ["int64_col", "int64_too", "float64_col"]

    bf_result = scalars_df[columns].abs().to_pandas()
    pd_result = scalars_pandas_df[columns].abs()

    assert_pandas_df_equal(bf_result, pd_result)


def test_df_isnull(scalars_dfs):
    scalars_df, scalars_pandas_df = scalars_dfs

    columns = ["int64_col", "int64_too", "string_col", "bool_col"]
    bf_result = scalars_df[columns].isnull().to_pandas()
    pd_result = scalars_pandas_df[columns].isnull()

    # One of dtype mismatches to be documented. Here, the `bf_result.dtype` is
    # `BooleanDtype` but the `pd_result.dtype` is `bool`.
    pd_result["int64_col"] = pd_result["int64_col"].astype(pd.BooleanDtype())
    pd_result["int64_too"] = pd_result["int64_too"].astype(pd.BooleanDtype())
    pd_result["string_col"] = pd_result["string_col"].astype(pd.BooleanDtype())
    pd_result["bool_col"] = pd_result["bool_col"].astype(pd.BooleanDtype())

    assert_pandas_df_equal(bf_result, pd_result)


def test_df_notnull(scalars_dfs):
    scalars_df, scalars_pandas_df = scalars_dfs

    columns = ["int64_col", "int64_too", "string_col", "bool_col"]
    bf_result = scalars_df[columns].notnull().to_pandas()
    pd_result = scalars_pandas_df[columns].notnull()

    # One of dtype mismatches to be documented. Here, the `bf_result.dtype` is
    # `BooleanDtype` but the `pd_result.dtype` is `bool`.
    pd_result["int64_col"] = pd_result["int64_col"].astype(pd.BooleanDtype())
    pd_result["int64_too"] = pd_result["int64_too"].astype(pd.BooleanDtype())
    pd_result["string_col"] = pd_result["string_col"].astype(pd.BooleanDtype())
    pd_result["bool_col"] = pd_result["bool_col"].astype(pd.BooleanDtype())

    assert_pandas_df_equal(bf_result, pd_result)


@pytest.mark.parametrize(
    ("left_labels", "right_labels", "overwrite", "fill_value"),
    [
        (["a", "b", "c"], ["c", "a", "b"], True, None),
        (["a", "b", "c"], ["c", "a", "b"], False, None),
        (["a", "b", "c"], ["a", "b", "c"], False, 2),
    ],
    ids=[
        "one_one_match_overwrite",
        "one_one_match_no_overwrite",
        "exact_match",
    ],
)
def test_combine(
    scalars_df_index,
    scalars_df_2_index,
    scalars_pandas_df_index,
    left_labels,
    right_labels,
    overwrite,
    fill_value,
):
    if pd.__version__.startswith("1."):
        pytest.skip("pd.NA vs NaN not handled well in pandas 1.x.")
    columns = ["int64_too", "int64_col", "float64_col"]

    bf_df_a = scalars_df_index[columns]
    bf_df_a.columns = left_labels
    bf_df_b = scalars_df_2_index[columns]
    bf_df_b.columns = right_labels
    bf_result = bf_df_a.combine(
        bf_df_b,
        lambda x, y: x**2 + 2 * x * y + y**2,
        overwrite=overwrite,
        fill_value=fill_value,
    ).to_pandas()

    pd_df_a = scalars_pandas_df_index[columns]
    pd_df_a.columns = left_labels
    pd_df_b = scalars_pandas_df_index[columns]
    pd_df_b.columns = right_labels
    pd_result = pd_df_a.combine(
        pd_df_b,
        lambda x, y: x**2 + 2 * x * y + y**2,
        overwrite=overwrite,
        fill_value=fill_value,
    )

    # Some dtype inconsistency for all-NULL columns
    pd.testing.assert_frame_equal(bf_result, pd_result, check_dtype=False)


@pytest.mark.parametrize(
    ("overwrite", "filter_func"),
    [
        (True, None),
        (False, None),
        (True, lambda x: x.isna() | (x % 2 == 0)),
    ],
    ids=[
        "default",
        "overwritefalse",
        "customfilter",
    ],
)
def test_df_update(overwrite, filter_func):
    if pd.__version__.startswith("1."):
        pytest.skip("dtype handled differently in pandas 1.x.")
    index1 = pandas.Index([1, 2, 3, 4], dtype="Int64")
    index2 = pandas.Index([1, 2, 4, 5], dtype="Int64")
    pd_df1 = pandas.DataFrame(
        {"a": [1, None, 3, 4], "b": [5, 6, None, 8]}, dtype="Int64", index=index1
    )
    pd_df2 = pandas.DataFrame(
        {"a": [None, 20, 30, 40], "c": [90, None, 110, 120]},
        dtype="Int64",
        index=index2,
    )

    bf_df1 = dataframe.DataFrame(pd_df1)
    bf_df2 = dataframe.DataFrame(pd_df2)

    bf_df1.update(bf_df2, overwrite=overwrite, filter_func=filter_func)
    pd_df1.update(pd_df2, overwrite=overwrite, filter_func=filter_func)

    pd.testing.assert_frame_equal(bf_df1.to_pandas(), pd_df1)


def test_df_idxmin():
    pd_df = pd.DataFrame(
        {"a": [1, 2, 3], "b": [7, None, 3], "c": [4, 4, 4]}, index=["x", "y", "z"]
    )
    bf_df = dataframe.DataFrame(pd_df)

    bf_result = bf_df.idxmin().to_pandas()
    pd_result = pd_df.idxmin()

    pd.testing.assert_series_equal(
        bf_result, pd_result, check_index_type=False, check_dtype=False
    )


def test_df_idxmax():
    pd_df = pd.DataFrame(
        {"a": [1, 2, 3], "b": [7, None, 3], "c": [4, 4, 4]}, index=["x", "y", "z"]
    )
    bf_df = dataframe.DataFrame(pd_df)

    bf_result = bf_df.idxmax().to_pandas()
    pd_result = pd_df.idxmax()

    pd.testing.assert_series_equal(
        bf_result, pd_result, check_index_type=False, check_dtype=False
    )


@pytest.mark.parametrize(
    ("join", "axis"),
    [
        ("outer", None),
        ("outer", 0),
        ("outer", 1),
        ("left", 0),
        ("right", 1),
        ("inner", None),
        ("inner", 1),
    ],
)
def test_df_align(join, axis):
    index1 = pandas.Index([1, 2, 3, 4], dtype="Int64")
    index2 = pandas.Index([1, 2, 4, 5], dtype="Int64")
    pd_df1 = pandas.DataFrame(
        {"a": [1, None, 3, 4], "b": [5, 6, None, 8]}, dtype="Int64", index=index1
    )
    pd_df2 = pandas.DataFrame(
        {"a": [None, 20, 30, 40], "c": [90, None, 110, 120]},
        dtype="Int64",
        index=index2,
    )

    bf_df1 = dataframe.DataFrame(pd_df1)
    bf_df2 = dataframe.DataFrame(pd_df2)

    bf_result1, bf_result2 = bf_df1.align(bf_df2, join=join, axis=axis)
    pd_result1, pd_result2 = pd_df1.align(pd_df2, join=join, axis=axis)

    # Don't check dtype as pandas does unnecessary float conversion
    pd.testing.assert_frame_equal(bf_result1.to_pandas(), pd_result1, check_dtype=False)
    pd.testing.assert_frame_equal(bf_result2.to_pandas(), pd_result2, check_dtype=False)


def test_combine_first(
    scalars_df_index,
    scalars_df_2_index,
    scalars_pandas_df_index,
):
    if pd.__version__.startswith("1."):
        pytest.skip("pd.NA vs NaN not handled well in pandas 1.x.")
    columns = ["int64_too", "int64_col", "float64_col"]

    bf_df_a = scalars_df_index[columns].iloc[0:6]
    bf_df_a.columns = ["a", "b", "c"]
    bf_df_b = scalars_df_2_index[columns].iloc[2:8]
    bf_df_b.columns = ["b", "a", "d"]
    bf_result = bf_df_a.combine_first(bf_df_b).to_pandas()

    pd_df_a = scalars_pandas_df_index[columns].iloc[0:6]
    pd_df_a.columns = ["a", "b", "c"]
    pd_df_b = scalars_pandas_df_index[columns].iloc[2:8]
    pd_df_b.columns = ["b", "a", "d"]
    pd_result = pd_df_a.combine_first(pd_df_b)

    # Some dtype inconsistency for all-NULL columns
    pd.testing.assert_frame_equal(bf_result, pd_result, check_dtype=False)


@pytest.mark.parametrize(
    ("columns", "numeric_only"),
    [
        (["bool_col", "int64_col", "float64_col"], True),
        (["bool_col", "int64_col", "float64_col"], False),
        (["bool_col", "int64_col", "float64_col", "string_col"], True),
        pytest.param(
            ["bool_col", "int64_col", "float64_col", "string_col"],
            False,
            marks=pytest.mark.xfail(
                raises=NotImplementedError,
            ),
        ),
    ],
)
def test_corr_w_numeric_only(scalars_dfs, columns, numeric_only):
    scalars_df, scalars_pandas_df = scalars_dfs

    bf_result = scalars_df[columns].corr(numeric_only=numeric_only).to_pandas()
    pd_result = scalars_pandas_df[columns].corr(numeric_only=numeric_only)

    # BigFrames and Pandas differ in their data type handling:
    # - Column types: BigFrames uses Float64, Pandas uses float64.
    # - Index types: BigFrames uses strign, Pandas uses object.
    pd.testing.assert_frame_equal(
        bf_result, pd_result, check_dtype=False, check_index_type=False
    )


def test_corr_w_invalid_parameters(scalars_dfs):
    columns = ["int64_too", "int64_col", "float64_col"]
    scalars_df, _ = scalars_dfs

    with pytest.raises(NotImplementedError):
        scalars_df[columns].corr(method="kendall")

    with pytest.raises(NotImplementedError):
        scalars_df[columns].corr(min_periods=1)


@pytest.mark.parametrize(
    ("columns", "numeric_only"),
    [
        (["bool_col", "int64_col", "float64_col"], True),
        (["bool_col", "int64_col", "float64_col"], False),
        (["bool_col", "int64_col", "float64_col", "string_col"], True),
        pytest.param(
            ["bool_col", "int64_col", "float64_col", "string_col"],
            False,
            marks=pytest.mark.xfail(
                raises=NotImplementedError,
            ),
        ),
    ],
)
def test_cov_w_numeric_only(scalars_dfs, columns, numeric_only):
    scalars_df, scalars_pandas_df = scalars_dfs
    bf_result = scalars_df[columns].cov(numeric_only=numeric_only).to_pandas()
    pd_result = scalars_pandas_df[columns].cov(numeric_only=numeric_only)

    # BigFrames and Pandas differ in their data type handling:
    # - Column types: BigFrames uses Float64, Pandas uses float64.
    # - Index types: BigFrames uses strign, Pandas uses object.
    pd.testing.assert_frame_equal(
        bf_result, pd_result, check_dtype=False, check_index_type=False
    )


@pytest.mark.parametrize(
    ("op"),
    [
        operator.add,
        operator.sub,
        operator.mul,
        operator.truediv,
        operator.floordiv,
        operator.eq,
        operator.ne,
        operator.gt,
        operator.ge,
        operator.lt,
        operator.le,
    ],
    ids=[
        "add",
        "subtract",
        "multiply",
        "true_divide",
        "floor_divide",
        "eq",
        "ne",
        "gt",
        "ge",
        "lt",
        "le",
    ],
)
# TODO(garrettwu): deal with NA values
@pytest.mark.parametrize(("other_scalar"), [1, 2.5, 0, 0.0])
@pytest.mark.parametrize(("reverse_operands"), [True, False])
def test_scalar_binop(scalars_dfs, op, other_scalar, reverse_operands):
    scalars_df, scalars_pandas_df = scalars_dfs
    columns = ["int64_col", "float64_col"]

    maybe_reversed_op = (lambda x, y: op(y, x)) if reverse_operands else op

    bf_result = maybe_reversed_op(scalars_df[columns], other_scalar).to_pandas()
    pd_result = maybe_reversed_op(scalars_pandas_df[columns], other_scalar)

    assert_pandas_df_equal(bf_result, pd_result)


@pytest.mark.parametrize(("other_scalar"), [1, -2])
def test_mod(scalars_dfs, other_scalar):
    # Zero case excluded as pandas produces 0 result for Int64 inputs rather than NA/NaN.
    # This is likely a pandas bug as mod 0 is undefined in other dtypes, and most programming languages.
    scalars_df, scalars_pandas_df = scalars_dfs

    bf_result = (scalars_df[["int64_col", "int64_too"]] % other_scalar).to_pandas()
    pd_result = scalars_pandas_df[["int64_col", "int64_too"]] % other_scalar

    assert_pandas_df_equal(bf_result, pd_result)


def test_scalar_binop_str_exception(scalars_dfs):
    scalars_df, _ = scalars_dfs
    columns = ["string_col"]
    with pytest.raises(TypeError, match="Cannot add dtypes"):
        (scalars_df[columns] + 1).to_pandas()


@pytest.mark.parametrize(
    ("op"),
    [
        (lambda x, y: x.add(y, axis="index")),
        (lambda x, y: x.radd(y, axis="index")),
        (lambda x, y: x.sub(y, axis="index")),
        (lambda x, y: x.rsub(y, axis="index")),
        (lambda x, y: x.mul(y, axis="index")),
        (lambda x, y: x.rmul(y, axis="index")),
        (lambda x, y: x.truediv(y, axis="index")),
        (lambda x, y: x.rtruediv(y, axis="index")),
        (lambda x, y: x.floordiv(y, axis="index")),
        (lambda x, y: x.floordiv(y, axis="index")),
        (lambda x, y: x.gt(y, axis="index")),
        (lambda x, y: x.ge(y, axis="index")),
        (lambda x, y: x.lt(y, axis="index")),
        (lambda x, y: x.le(y, axis="index")),
    ],
    ids=[
        "add",
        "radd",
        "sub",
        "rsub",
        "mul",
        "rmul",
        "truediv",
        "rtruediv",
        "floordiv",
        "rfloordiv",
        "gt",
        "ge",
        "lt",
        "le",
    ],
)
def test_series_binop_axis_index(
    scalars_dfs,
    op,
):
    scalars_df, scalars_pandas_df = scalars_dfs
    df_columns = ["int64_col", "float64_col"]
    series_column = "int64_too"

    bf_result = op(scalars_df[df_columns], scalars_df[series_column]).to_pandas()
    pd_result = op(scalars_pandas_df[df_columns], scalars_pandas_df[series_column])

    assert_pandas_df_equal(bf_result, pd_result)


@skip_legacy_pandas
@pytest.mark.parametrize(
    ("input"),
    [
        ((1000, 2000, 3000)),
        (pd.Index([1000, 2000, 3000])),
        (bf_indexes.Index([1000, 2000, 3000])),
        (pd.Series((1000, 2000), index=["int64_too", "float64_col"])),
        (series.Series((1000, 2000), index=["int64_too", "float64_col"])),
    ],
    ids=[
        "tuple",
        "pd_index",
        "bf_index",
        "pd_series",
        "bf_series",
    ],
)
def test_listlike_binop_axis_1(scalars_dfs, input):
    scalars_df, scalars_pandas_df = scalars_dfs

    df_columns = ["int64_col", "float64_col", "int64_too"]

    bf_result = scalars_df[df_columns].add(input, axis=1).to_pandas()
    if hasattr(input, "to_pandas"):
        input = input.to_pandas()
    pd_result = scalars_pandas_df[df_columns].add(input, axis=1)

    assert_pandas_df_equal(bf_result, pd_result, check_dtype=False)


@pytest.mark.parametrize(
    ("left_labels", "right_labels"),
    [
        (["a", "a", "b"], ["c", "c", "d"]),
        (["a", "b", "c"], ["c", "a", "b"]),
        (["a", "c", "c"], ["c", "a", "c"]),
        (["a", "b", "c"], ["a", "b", "c"]),
    ],
    ids=[
        "no_overlap",
        "one_one_match",
        "multi_match",
        "exact_match",
    ],
)
def test_binop_df_df_binary_op(
    scalars_df_index,
    scalars_df_2_index,
    scalars_pandas_df_index,
    left_labels,
    right_labels,
):
    if pd.__version__.startswith("1."):
        pytest.skip("pd.NA vs NaN not handled well in pandas 1.x.")
    columns = ["int64_too", "int64_col", "float64_col"]

    bf_df_a = scalars_df_index[columns]
    bf_df_a.columns = left_labels
    bf_df_b = scalars_df_2_index[columns]
    bf_df_b.columns = right_labels
    bf_result = (bf_df_a - bf_df_b).to_pandas()

    pd_df_a = scalars_pandas_df_index[columns]
    pd_df_a.columns = left_labels
    pd_df_b = scalars_pandas_df_index[columns]
    pd_df_b.columns = right_labels
    pd_result = pd_df_a - pd_df_b

    # Some dtype inconsistency for all-NULL columns
    pd.testing.assert_frame_equal(bf_result, pd_result, check_dtype=False)


# Differnt table will only work for explicit index, since default index orders are arbitrary.
@pytest.mark.parametrize(
    ("ordered"),
    [
        (True),
        (False),
    ],
)
def test_series_binop_add_different_table(
    scalars_df_index, scalars_pandas_df_index, scalars_df_2_index, ordered
):
    df_columns = ["int64_col", "float64_col"]
    series_column = "int64_too"

    bf_result = (
        scalars_df_index[df_columns]
        .add(scalars_df_2_index[series_column], axis="index")
        .to_pandas(ordered=ordered)
    )
    pd_result = scalars_pandas_df_index[df_columns].add(
        scalars_pandas_df_index[series_column], axis="index"
    )

    assert_pandas_df_equal(bf_result, pd_result, ignore_order=not ordered)


# TODO(garrettwu): Test series binop with different index

all_joins = pytest.mark.parametrize(
    ("how",),
    (("outer",), ("left",), ("right",), ("inner",), ("cross",)),
)


@all_joins
def test_join_same_table(scalars_dfs, how):
    bf_df, pd_df = scalars_dfs

    bf_df_a = bf_df.set_index("int64_too")[["string_col", "int64_col"]]
    bf_df_a = bf_df_a.sort_index()

    bf_df_b = bf_df.set_index("int64_too")[["float64_col"]]
    bf_df_b = bf_df_b[bf_df_b.float64_col > 0]
    bf_df_b = bf_df_b.sort_values("float64_col")

    bf_result = bf_df_a.join(bf_df_b, how=how).to_pandas()

    pd_df_a = pd_df.set_index("int64_too")[["string_col", "int64_col"]].sort_index()
    pd_df_a = pd_df_a.sort_index()

    pd_df_b = pd_df.set_index("int64_too")[["float64_col"]]
    pd_df_b = pd_df_b[pd_df_b.float64_col > 0]
    pd_df_b = pd_df_b.sort_values("float64_col")

    pd_result = pd_df_a.join(pd_df_b, how=how)

    assert_pandas_df_equal(bf_result, pd_result, ignore_order=True)


@all_joins
def test_join_different_table(
    scalars_df_index, scalars_df_2_index, scalars_pandas_df_index, how
):
    bf_df_a = scalars_df_index[["string_col", "int64_col"]]
    bf_df_b = scalars_df_2_index.dropna()[["float64_col"]]
    bf_result = bf_df_a.join(bf_df_b, how=how).to_pandas()
    pd_df_a = scalars_pandas_df_index[["string_col", "int64_col"]]
    pd_df_b = scalars_pandas_df_index.dropna()[["float64_col"]]
    pd_result = pd_df_a.join(pd_df_b, how=how)
    assert_pandas_df_equal(bf_result, pd_result, ignore_order=True)


def test_join_duplicate_columns_raises_not_implemented(scalars_dfs):
    scalars_df, _ = scalars_dfs
    df_a = scalars_df[["string_col", "float64_col"]]
    df_b = scalars_df[["float64_col"]]
    with pytest.raises(NotImplementedError):
        df_a.join(df_b, how="outer").to_pandas()


@all_joins
def test_join_param_on(scalars_dfs, how):
    bf_df, pd_df = scalars_dfs

    bf_df_a = bf_df[["string_col", "int64_col", "rowindex_2"]]
    bf_df_a = bf_df_a.assign(rowindex_2=bf_df_a["rowindex_2"] + 2)
    bf_df_b = bf_df[["float64_col"]]

    if how == "cross":
        with pytest.raises(ValueError):
            bf_df_a.join(bf_df_b, on="rowindex_2", how=how)
    else:
        bf_result = bf_df_a.join(bf_df_b, on="rowindex_2", how=how).to_pandas()

        pd_df_a = pd_df[["string_col", "int64_col", "rowindex_2"]]
        pd_df_a = pd_df_a.assign(rowindex_2=pd_df_a["rowindex_2"] + 2)
        pd_df_b = pd_df[["float64_col"]]
        pd_result = pd_df_a.join(pd_df_b, on="rowindex_2", how=how)
        assert_pandas_df_equal(bf_result, pd_result, ignore_order=True)


@pytest.mark.parametrize(
    ("by", "ascending", "na_position"),
    [
        ("int64_col", True, "first"),
        (["bool_col", "int64_col"], True, "last"),
        ("int64_col", False, "first"),
        (["bool_col", "int64_col"], [False, True], "last"),
        (["bool_col", "int64_col"], [True, False], "first"),
    ],
)
def test_dataframe_sort_values(
    scalars_df_index, scalars_pandas_df_index, by, ascending, na_position
):
    # Test needs values to be unique
    bf_result = scalars_df_index.sort_values(
        by, ascending=ascending, na_position=na_position
    ).to_pandas()
    pd_result = scalars_pandas_df_index.sort_values(
        by, ascending=ascending, na_position=na_position
    )

    pandas.testing.assert_frame_equal(
        bf_result,
        pd_result,
    )


def test_dataframe_sort_values_stable(scalars_df_index, scalars_pandas_df_index):
    bf_result = (
        scalars_df_index.sort_values("int64_col", kind="stable")
        .sort_values("bool_col", kind="stable")
        .to_pandas()
    )
    pd_result = scalars_pandas_df_index.sort_values(
        "int64_col", kind="stable"
    ).sort_values("bool_col", kind="stable")

    pandas.testing.assert_frame_equal(
        bf_result,
        pd_result,
    )


@pytest.mark.parametrize(
    ("operator", "columns"),
    [
        pytest.param(lambda x: x.cumsum(), ["float64_col", "int64_too"]),
        pytest.param(lambda x: x.cumprod(), ["float64_col", "int64_too"]),
        pytest.param(
            lambda x: x.cumprod(),
            ["string_col"],
            marks=pytest.mark.xfail(
                raises=ValueError,
            ),
        ),
    ],
    ids=[
        "cumsum",
        "cumprod",
        "non-numeric",
    ],
)
def test_dataframe_numeric_analytic_op(
    scalars_df_index, scalars_pandas_df_index, operator, columns
):
    # TODO: Add nullable ints (pandas 1.x has poor behavior on these)
    bf_series = operator(scalars_df_index[columns])
    pd_series = operator(scalars_pandas_df_index[columns])
    bf_result = bf_series.to_pandas()
    pd.testing.assert_frame_equal(pd_series, bf_result, check_dtype=False)


@pytest.mark.parametrize(
    ("operator"),
    [
        (lambda x: x.cummin()),
        (lambda x: x.cummax()),
        (lambda x: x.shift(2)),
        (lambda x: x.shift(-2)),
    ],
    ids=[
        "cummin",
        "cummax",
        "shiftpostive",
        "shiftnegative",
    ],
)
def test_dataframe_general_analytic_op(
    scalars_df_index, scalars_pandas_df_index, operator
):
    col_names = ["int64_too", "float64_col", "int64_col", "bool_col"]
    bf_series = operator(scalars_df_index[col_names])
    pd_series = operator(scalars_pandas_df_index[col_names])
    bf_result = bf_series.to_pandas()
    pd.testing.assert_frame_equal(
        pd_series,
        bf_result,
    )


@pytest.mark.parametrize(
    ("periods",),
    [
        (1,),
        (2,),
        (-1,),
    ],
)
def test_dataframe_diff(scalars_df_index, scalars_pandas_df_index, periods):
    col_names = ["int64_too", "float64_col", "int64_col"]
    bf_result = scalars_df_index[col_names].diff(periods=periods).to_pandas()
    pd_result = scalars_pandas_df_index[col_names].diff(periods=periods)
    pd.testing.assert_frame_equal(
        pd_result,
        bf_result,
    )


@pytest.mark.parametrize(
    ("periods",),
    [
        (1,),
        (2,),
        (-1,),
    ],
)
def test_dataframe_pct_change(scalars_df_index, scalars_pandas_df_index, periods):
    col_names = ["int64_too", "float64_col", "int64_col"]
    bf_result = scalars_df_index[col_names].pct_change(periods=periods).to_pandas()
    pd_result = scalars_pandas_df_index[col_names].pct_change(periods=periods)
    pd.testing.assert_frame_equal(
        pd_result,
        bf_result,
    )


def test_dataframe_agg_single_string(scalars_dfs):
    numeric_cols = ["int64_col", "int64_too", "float64_col"]
    scalars_df, scalars_pandas_df = scalars_dfs

    bf_result = scalars_df[numeric_cols].agg("sum").to_pandas()
    pd_result = scalars_pandas_df[numeric_cols].agg("sum")

    assert bf_result.dtype == "Float64"
    pd.testing.assert_series_equal(
        pd_result, bf_result, check_dtype=False, check_index_type=False
    )


def test_dataframe_agg_int_single_string(scalars_dfs):
    numeric_cols = ["int64_col", "int64_too", "bool_col"]
    scalars_df, scalars_pandas_df = scalars_dfs

    bf_result = scalars_df[numeric_cols].agg("sum").to_pandas()
    pd_result = scalars_pandas_df[numeric_cols].agg("sum")

    assert bf_result.dtype == "Int64"
    pd.testing.assert_series_equal(
        pd_result, bf_result, check_dtype=False, check_index_type=False
    )


def test_dataframe_agg_multi_string(scalars_dfs):
    numeric_cols = ["int64_col", "int64_too", "float64_col"]
    aggregations = [
        "sum",
        "mean",
        "median",
        "std",
        "var",
        "min",
        "max",
        "nunique",
        "count",
    ]
    scalars_df, scalars_pandas_df = scalars_dfs
    bf_result = scalars_df[numeric_cols].agg(aggregations).to_pandas()
    pd_result = scalars_pandas_df[numeric_cols].agg(aggregations)

    # Pandas may produce narrower numeric types, but bigframes always produces Float64
    pd_result = pd_result.astype("Float64")

    # Drop median, as it's an approximation.
    bf_median = bf_result.loc["median", :]
    bf_result = bf_result.drop(labels=["median"])
    pd_result = pd_result.drop(labels=["median"])

    pd.testing.assert_frame_equal(pd_result, bf_result, check_index_type=False)

    # Double-check that median is at least plausible.
    assert (
        (bf_result.loc["min", :] <= bf_median) & (bf_median <= bf_result.loc["max", :])
    ).all()


def test_dataframe_agg_int_multi_string(scalars_dfs):
    numeric_cols = ["int64_col", "int64_too", "bool_col"]
    aggregations = [
        "sum",
        "nunique",
        "count",
    ]
    scalars_df, scalars_pandas_df = scalars_dfs
    bf_result = scalars_df[numeric_cols].agg(aggregations).to_pandas()
    pd_result = scalars_pandas_df[numeric_cols].agg(aggregations)

    for dtype in bf_result.dtypes:
        assert dtype == "Int64"

    # Pandas may produce narrower numeric types
    # Pandas has object index type
    pd.testing.assert_frame_equal(
        pd_result, bf_result, check_dtype=False, check_index_type=False
    )


@skip_legacy_pandas
def test_df_describe(scalars_dfs):
    scalars_df, scalars_pandas_df = scalars_dfs
    # pyarrows time columns fail in pandas
    unsupported_columns = ["datetime_col", "timestamp_col", "time_col", "date_col"]
    bf_result = scalars_df.describe().to_pandas()

    modified_pd_df = scalars_pandas_df.drop(columns=unsupported_columns)
    pd_result = modified_pd_df.describe()

    # Pandas may produce narrower numeric types, but bigframes always produces Float64
    pd_result = pd_result.astype("Float64")

    # Drop quartiles, as they are approximate
    bf_min = bf_result.loc["min", :]
    bf_p25 = bf_result.loc["25%", :]
    bf_p50 = bf_result.loc["50%", :]
    bf_p75 = bf_result.loc["75%", :]
    bf_max = bf_result.loc["max", :]

    bf_result = bf_result.drop(labels=["25%", "50%", "75%"])
    pd_result = pd_result.drop(labels=["25%", "50%", "75%"])

    pd.testing.assert_frame_equal(pd_result, bf_result, check_index_type=False)

    # Double-check that quantiles are at least plausible.
    assert (
        (bf_min <= bf_p25)
        & (bf_p25 <= bf_p50)
        & (bf_p50 <= bf_p50)
        & (bf_p75 <= bf_max)
    ).all()


@pytest.mark.parametrize(
    ("ordered"),
    [
        (True),
        (False),
    ],
)
def test_df_stack(scalars_dfs, ordered):
    if pandas.__version__.startswith("1.") or pandas.__version__.startswith("2.0"):
        pytest.skip("pandas <2.1 uses different stack implementation")
    scalars_df, scalars_pandas_df = scalars_dfs
    # To match bigquery dataframes
    scalars_pandas_df = scalars_pandas_df.copy()
    scalars_pandas_df.columns = scalars_pandas_df.columns.astype("string[pyarrow]")
    # Can only stack identically-typed columns
    columns = ["int64_col", "int64_too", "rowindex_2"]

    bf_result = scalars_df[columns].stack().to_pandas(ordered=ordered)
    pd_result = scalars_pandas_df[columns].stack(future_stack=True)

    # Pandas produces NaN, where bq dataframes produces pd.NA
    assert_series_equal(
        bf_result, pd_result, check_dtype=False, ignore_order=not ordered
    )


def test_df_melt_default(scalars_dfs):
    scalars_df, scalars_pandas_df = scalars_dfs
    # To match bigquery dataframes
    scalars_pandas_df = scalars_pandas_df.copy()
    scalars_pandas_df.columns = scalars_pandas_df.columns.astype("string[pyarrow]")
    # Can only stack identically-typed columns
    columns = ["int64_col", "int64_too", "rowindex_2"]

    bf_result = scalars_df[columns].melt().to_pandas()
    pd_result = scalars_pandas_df[columns].melt()

    # Pandas produces int64 index, Bigframes produces Int64 (nullable)
    pd.testing.assert_frame_equal(
        bf_result,
        pd_result,
        check_index_type=False,
        check_dtype=False,
    )


def test_df_melt_parameterized(scalars_dfs):
    scalars_df, scalars_pandas_df = scalars_dfs
    # To match bigquery dataframes
    scalars_pandas_df = scalars_pandas_df.copy()
    scalars_pandas_df.columns = scalars_pandas_df.columns.astype("string[pyarrow]")
    # Can only stack identically-typed columns

    bf_result = scalars_df.melt(
        var_name="alice",
        value_name="bob",
        id_vars=["string_col"],
        value_vars=["int64_col", "int64_too"],
    ).to_pandas()
    pd_result = scalars_pandas_df.melt(
        var_name="alice",
        value_name="bob",
        id_vars=["string_col"],
        value_vars=["int64_col", "int64_too"],
    )

    # Pandas produces int64 index, Bigframes produces Int64 (nullable)
    pd.testing.assert_frame_equal(
        bf_result, pd_result, check_index_type=False, check_dtype=False
    )


@pytest.mark.parametrize(
    ("ordered"),
    [
        (True),
        (False),
    ],
)
def test_df_unstack(scalars_dfs, ordered):
    scalars_df, scalars_pandas_df = scalars_dfs
    # To match bigquery dataframes
    scalars_pandas_df = scalars_pandas_df.copy()
    scalars_pandas_df.columns = scalars_pandas_df.columns.astype("string[pyarrow]")
    # Can only stack identically-typed columns
    columns = [
        "rowindex_2",
        "int64_col",
        "int64_too",
    ]

    # unstack on mono-index produces series
    bf_result = scalars_df[columns].unstack().to_pandas(ordered=ordered)
    pd_result = scalars_pandas_df[columns].unstack()

    # Pandas produces NaN, where bq dataframes produces pd.NA
    assert_series_equal(
        bf_result, pd_result, check_dtype=False, ignore_order=not ordered
    )


@pytest.mark.parametrize(
    ("values", "index", "columns"),
    [
        ("int64_col", "int64_too", ["string_col"]),
        (["int64_col"], "int64_too", ["string_col"]),
        (["int64_col", "float64_col"], "int64_too", ["string_col"]),
    ],
)
def test_df_pivot(scalars_dfs, values, index, columns):
    scalars_df, scalars_pandas_df = scalars_dfs

    bf_result = scalars_df.pivot(
        values=values, index=index, columns=columns
    ).to_pandas()
    pd_result = scalars_pandas_df.pivot(values=values, index=index, columns=columns)

    # Pandas produces NaN, where bq dataframes produces pd.NA
    bf_result = bf_result.fillna(float("nan"))
    pd_result = pd_result.fillna(float("nan"))
    pd.testing.assert_frame_equal(bf_result, pd_result, check_dtype=False)


@pytest.mark.parametrize(
    ("values", "index", "columns"),
    [
        (["goals", "assists"], ["team_name", "season"], ["position"]),
        (["goals", "assists"], ["season"], ["team_name", "position"]),
    ],
)
def test_df_pivot_hockey(hockey_df, hockey_pandas_df, values, index, columns):
    bf_result = (
        hockey_df.reset_index()
        .pivot(values=values, index=index, columns=columns)
        .to_pandas()
    )
    pd_result = hockey_pandas_df.reset_index().pivot(
        values=values, index=index, columns=columns
    )

    # Pandas produces NaN, where bq dataframes produces pd.NA
    pd.testing.assert_frame_equal(bf_result, pd_result, check_dtype=False)


@pytest.mark.parametrize(
    ("values", "index", "columns", "aggfunc"),
    [
        (("culmen_length_mm", "body_mass_g"), "species", "sex", "std"),
        (["body_mass_g", "culmen_length_mm"], ("species", "island"), "sex", "sum"),
        ("body_mass_g", "sex", ["island", "species"], "mean"),
        ("culmen_depth_mm", "island", "species", "max"),
    ],
)
def test_df_pivot_table(
    penguins_df_default_index,
    penguins_pandas_df_default_index,
    values,
    index,
    columns,
    aggfunc,
):
    bf_result = penguins_df_default_index.pivot_table(
        values=values, index=index, columns=columns, aggfunc=aggfunc
    ).to_pandas()
    pd_result = penguins_pandas_df_default_index.pivot_table(
        values=values, index=index, columns=columns, aggfunc=aggfunc
    )
    pd.testing.assert_frame_equal(
        bf_result, pd_result, check_dtype=False, check_column_type=False
    )


def test_ipython_key_completions_with_drop(scalars_dfs):
    scalars_df, scalars_pandas_df = scalars_dfs
    col_names = "string_col"
    bf_dataframe = scalars_df.drop(columns=col_names)
    pd_dataframe = scalars_pandas_df.drop(columns=col_names)
    expected = pd_dataframe.columns.tolist()

    results = bf_dataframe._ipython_key_completions_()

    assert col_names not in results
    assert results == expected
    # _ipython_key_completions_ is called with square brackets
    # so only column names are relevant with tab completion
    assert "to_gbq" not in results
    assert "merge" not in results
    assert "drop" not in results


def test_ipython_key_completions_with_rename(scalars_dfs):
    scalars_df, scalars_pandas_df = scalars_dfs
    col_name_dict = {"string_col": "a_renamed_column"}
    bf_dataframe = scalars_df.rename(columns=col_name_dict)
    pd_dataframe = scalars_pandas_df.rename(columns=col_name_dict)
    expected = pd_dataframe.columns.tolist()

    results = bf_dataframe._ipython_key_completions_()

    assert "string_col" not in results
    assert "a_renamed_column" in results
    assert results == expected
    # _ipython_key_completions_ is called with square brackets
    # so only column names are relevant with tab completion
    assert "to_gbq" not in results
    assert "merge" not in results
    assert "drop" not in results


def test__dir__with_drop(scalars_dfs):
    scalars_df, scalars_pandas_df = scalars_dfs
    col_names = "string_col"
    bf_dataframe = scalars_df.drop(columns=col_names)
    pd_dataframe = scalars_pandas_df.drop(columns=col_names)
    expected = pd_dataframe.columns.tolist()

    results = dir(bf_dataframe)

    assert col_names not in results
    assert frozenset(expected) <= frozenset(results)
    # __dir__ is called with a '.' and displays all methods, columns names, etc.
    assert "to_gbq" in results
    assert "merge" in results
    assert "drop" in results


def test__dir__with_rename(scalars_dfs):
    scalars_df, scalars_pandas_df = scalars_dfs
    col_name_dict = {"string_col": "a_renamed_column"}
    bf_dataframe = scalars_df.rename(columns=col_name_dict)
    pd_dataframe = scalars_pandas_df.rename(columns=col_name_dict)
    expected = pd_dataframe.columns.tolist()

    results = dir(bf_dataframe)

    assert "string_col" not in results
    assert "a_renamed_column" in results
    assert frozenset(expected) <= frozenset(results)
    # __dir__ is called with a '.' and displays all methods, columns names, etc.
    assert "to_gbq" in results
    assert "merge" in results
    assert "drop" in results


@pytest.mark.parametrize(
    ("start", "stop", "step"),
    [
        (0, 0, None),
        (None, None, None),
        (1, None, None),
        (None, 4, None),
        (None, None, 2),
        (None, 50000000000, 1),
        (5, 4, None),
        (3, None, 2),
        (1, 7, 2),
        (1, 7, 50000000000),
    ],
)
def test_iloc_slice(scalars_df_index, scalars_pandas_df_index, start, stop, step):
    bf_result = scalars_df_index.iloc[start:stop:step].to_pandas()
    pd_result = scalars_pandas_df_index.iloc[start:stop:step]
    pd.testing.assert_frame_equal(
        bf_result,
        pd_result,
    )


def test_iloc_slice_zero_step(scalars_df_index):
    with pytest.raises(ValueError):
        scalars_df_index.iloc[0:0:0]


@pytest.mark.parametrize(
    ("ordered"),
    [
        (True),
        (False),
    ],
)
def test_iloc_slice_nested(scalars_df_index, scalars_pandas_df_index, ordered):
    bf_result = scalars_df_index.iloc[1:].iloc[1:].to_pandas(ordered=ordered)
    pd_result = scalars_pandas_df_index.iloc[1:].iloc[1:]

    assert_pandas_df_equal(bf_result, pd_result, ignore_order=not ordered)


@pytest.mark.parametrize(
    "index",
    [0, 5, -2, (2,)],
)
def test_iloc_single_integer(scalars_df_index, scalars_pandas_df_index, index):
    bf_result = scalars_df_index.iloc[index]
    pd_result = scalars_pandas_df_index.iloc[index]

    pd.testing.assert_series_equal(
        bf_result,
        pd_result,
    )


@pytest.mark.parametrize(
    "index",
    [(2, 5), (5, 0), (0, 0)],
)
def test_iloc_tuple(scalars_df_index, scalars_pandas_df_index, index):
    bf_result = scalars_df_index.iloc[index]
    pd_result = scalars_pandas_df_index.iloc[index]

    assert bf_result == pd_result


@pytest.mark.parametrize(
    ("index", "error"),
    [
        ((1, 1, 1), pd.errors.IndexingError),
        (("asd", "asd", "asd"), pd.errors.IndexingError),
        (("asd"), TypeError),
    ],
)
def test_iloc_tuple_errors(scalars_df_index, scalars_pandas_df_index, index, error):
    with pytest.raises(error):
        scalars_df_index.iloc[index]
    with pytest.raises(error):
        scalars_pandas_df_index.iloc[index]


@pytest.mark.parametrize(
    "index",
    [(2, 5), (5, 0), (0, 0)],
)
def test_iat(scalars_df_index, scalars_pandas_df_index, index):
    bf_result = scalars_df_index.iat[index]
    pd_result = scalars_pandas_df_index.iat[index]

    assert bf_result == pd_result


@pytest.mark.parametrize(
    ("index", "error"),
    [
        (0, TypeError),
        ("asd", ValueError),
        ((1, 2, 3), TypeError),
        (("asd", "asd"), ValueError),
    ],
)
def test_iat_errors(scalars_df_index, scalars_pandas_df_index, index, error):
    with pytest.raises(error):
        scalars_pandas_df_index.iat[index]
    with pytest.raises(error):
        scalars_df_index.iat[index]


def test_iloc_single_integer_out_of_bound_error(
    scalars_df_index, scalars_pandas_df_index
):
    with pytest.raises(IndexError, match="single positional indexer is out-of-bounds"):
        scalars_df_index.iloc[99]


def test_loc_bool_series(scalars_df_index, scalars_pandas_df_index):
    bf_result = scalars_df_index.loc[scalars_df_index.bool_col].to_pandas()
    pd_result = scalars_pandas_df_index.loc[scalars_pandas_df_index.bool_col]

    pd.testing.assert_frame_equal(
        bf_result,
        pd_result,
    )


def test_loc_select_column(scalars_df_index, scalars_pandas_df_index):
    bf_result = scalars_df_index.loc[:, "int64_col"].to_pandas()
    pd_result = scalars_pandas_df_index.loc[:, "int64_col"]
    pd.testing.assert_series_equal(
        bf_result,
        pd_result,
    )


def test_loc_select_with_column_condition(scalars_df_index, scalars_pandas_df_index):
    bf_result = scalars_df_index.loc[:, scalars_df_index.dtypes == "Int64"].to_pandas()
    pd_result = scalars_pandas_df_index.loc[
        :, scalars_pandas_df_index.dtypes == "Int64"
    ]
    pd.testing.assert_frame_equal(
        bf_result,
        pd_result,
    )


def test_loc_single_index_with_duplicate(scalars_df_index, scalars_pandas_df_index):
    scalars_df_index = scalars_df_index.set_index("string_col", drop=False)
    scalars_pandas_df_index = scalars_pandas_df_index.set_index(
        "string_col", drop=False
    )
    index = "Hello, World!"
    bf_result = scalars_df_index.loc[index]
    pd_result = scalars_pandas_df_index.loc[index]
    pd.testing.assert_frame_equal(
        bf_result.to_pandas(),
        pd_result,
    )


def test_loc_single_index_no_duplicate(scalars_df_index, scalars_pandas_df_index):
    scalars_df_index = scalars_df_index.set_index("int64_too", drop=False)
    scalars_pandas_df_index = scalars_pandas_df_index.set_index("int64_too", drop=False)
    index = -2345
    bf_result = scalars_df_index.loc[index]
    pd_result = scalars_pandas_df_index.loc[index]
    pd.testing.assert_series_equal(
        bf_result,
        pd_result,
    )


def test_at_with_duplicate(scalars_df_index, scalars_pandas_df_index):
    scalars_df_index = scalars_df_index.set_index("string_col", drop=False)
    scalars_pandas_df_index = scalars_pandas_df_index.set_index(
        "string_col", drop=False
    )
    index = "Hello, World!"
    bf_result = scalars_df_index.at[index, "int64_too"]
    pd_result = scalars_pandas_df_index.at[index, "int64_too"]
    pd.testing.assert_series_equal(
        bf_result.to_pandas(),
        pd_result,
    )


def test_at_no_duplicate(scalars_df_index, scalars_pandas_df_index):
    scalars_df_index = scalars_df_index.set_index("int64_too", drop=False)
    scalars_pandas_df_index = scalars_pandas_df_index.set_index("int64_too", drop=False)
    index = -2345
    bf_result = scalars_df_index.at[index, "string_col"]
    pd_result = scalars_pandas_df_index.at[index, "string_col"]
    assert bf_result == pd_result


def test_loc_setitem_bool_series_scalar_new_col(scalars_dfs):
    scalars_df, scalars_pandas_df = scalars_dfs
    bf_df = scalars_df.copy()
    pd_df = scalars_pandas_df.copy()
    bf_df.loc[bf_df["int64_too"] == 0, "new_col"] = 99
    pd_df.loc[pd_df["int64_too"] == 0, "new_col"] = 99

    # pandas uses float64 instead
    pd_df["new_col"] = pd_df["new_col"].astype("Float64")

    pd.testing.assert_frame_equal(
        bf_df.to_pandas(),
        pd_df,
    )


@pytest.mark.parametrize(
    ("col", "value"),
    [
        ("string_col", "hello"),
        ("int64_col", 3),
        ("float64_col", 3.5),
    ],
)
def test_loc_setitem_bool_series_scalar_existing_col(scalars_dfs, col, value):
    if pd.__version__.startswith("1."):
        pytest.skip("this loc overload not supported in pandas 1.x.")

    scalars_df, scalars_pandas_df = scalars_dfs
    bf_df = scalars_df.copy()
    pd_df = scalars_pandas_df.copy()
    bf_df.loc[bf_df["int64_too"] == 1, col] = value
    pd_df.loc[pd_df["int64_too"] == 1, col] = value

    pd.testing.assert_frame_equal(
        bf_df.to_pandas(),
        pd_df,
    )


def test_loc_setitem_bool_series_scalar_error(scalars_dfs):
    if pd.__version__.startswith("1."):
        pytest.skip("this loc overload not supported in pandas 1.x.")

    scalars_df, scalars_pandas_df = scalars_dfs
    bf_df = scalars_df.copy()
    pd_df = scalars_pandas_df.copy()

    with pytest.raises(Exception):
        bf_df.loc[bf_df["int64_too"] == 1, "string_col"] = 99
    with pytest.raises(Exception):
        pd_df.loc[pd_df["int64_too"] == 1, "string_col"] = 99


@pytest.mark.parametrize(
    ("col", "op"),
    [
        # Int aggregates
        pytest.param("int64_col", lambda x: x.sum(), id="int-sum"),
        pytest.param("int64_col", lambda x: x.min(), id="int-min"),
        pytest.param("int64_col", lambda x: x.max(), id="int-max"),
        pytest.param("int64_col", lambda x: x.count(), id="int-count"),
        pytest.param("int64_col", lambda x: x.nunique(), id="int-nunique"),
        # Float aggregates
        pytest.param("float64_col", lambda x: x.count(), id="float-count"),
        pytest.param("float64_col", lambda x: x.nunique(), id="float-nunique"),
        # Bool aggregates
        pytest.param("bool_col", lambda x: x.sum(), id="bool-sum"),
        pytest.param("bool_col", lambda x: x.count(), id="bool-count"),
        pytest.param("bool_col", lambda x: x.nunique(), id="bool-nunique"),
        # String aggregates
        pytest.param("string_col", lambda x: x.count(), id="string-count"),
        pytest.param("string_col", lambda x: x.nunique(), id="string-nunique"),
    ],
)
def test_dataframe_aggregate_int(scalars_df_index, scalars_pandas_df_index, col, op):
    bf_result = op(scalars_df_index[[col]]).to_pandas()
    pd_result = op(scalars_pandas_df_index[[col]])

    # Check dtype separately
    assert bf_result.dtype == "Int64"

    # Pandas may produce narrower numeric types
    # Pandas has object index type
    assert_series_equal(pd_result, bf_result, check_dtype=False, check_index_type=False)


@pytest.mark.parametrize(
    ("col", "op"),
    [
        pytest.param("bool_col", lambda x: x.min(), id="bool-min"),
        pytest.param("bool_col", lambda x: x.max(), id="bool-max"),
    ],
)
def test_dataframe_aggregate_bool(scalars_df_index, scalars_pandas_df_index, col, op):
    bf_result = op(scalars_df_index[[col]]).to_pandas()
    pd_result = op(scalars_pandas_df_index[[col]])

    # Check dtype separately
    assert bf_result.dtype == "boolean"

    # Pandas may produce narrower numeric types
    # Pandas has object index type
    assert_series_equal(pd_result, bf_result, check_dtype=False, check_index_type=False)


@pytest.mark.parametrize(
    ("ordered"),
    [
        (True),
        (False),
    ],
)
@pytest.mark.parametrize(
    ("op", "bf_dtype"),
    [
        (lambda x: x.sum(numeric_only=True), "Float64"),
        (lambda x: x.mean(numeric_only=True), "Float64"),
        (lambda x: x.min(numeric_only=True), "Float64"),
        (lambda x: x.max(numeric_only=True), "Float64"),
        (lambda x: x.std(numeric_only=True), "Float64"),
        (lambda x: x.var(numeric_only=True), "Float64"),
        (lambda x: x.count(numeric_only=False), "Int64"),
        (lambda x: x.nunique(), "Int64"),
    ],
    ids=["sum", "mean", "min", "max", "std", "var", "count", "nunique"],
)
def test_dataframe_aggregates(
    scalars_df_index, scalars_pandas_df_index, op, bf_dtype, ordered
):
    col_names = ["int64_too", "float64_col", "string_col", "int64_col", "bool_col"]
    bf_series = op(scalars_df_index[col_names])
    bf_result = bf_series.to_pandas(ordered=ordered)
    pd_result = op(scalars_pandas_df_index[col_names])

<<<<<<< HEAD
    # Check dtype separately
    assert bf_result.dtype == bf_dtype

    # Pandas may produce narrower numeric types
=======
    # Pandas may produce narrower numeric types, but bigframes always produces Float64
>>>>>>> 75bb2409
    # Pandas has object index type
    pd_series.index = pd_series.index.astype(pd.StringDtype(storage="pyarrow"))
    assert_series_equal(
<<<<<<< HEAD
        pd_result,
        bf_result,
        check_dtype=False,
        check_index_type=False,
        ignore_order=not ordered,
=======
        pd_series,
        bf_result,
        check_index_type=False,
        ignore_order=not ordered,
        check_dtype=False,
>>>>>>> 75bb2409
    )


@pytest.mark.parametrize(
    ("op"),
    [
        (lambda x: x.sum(axis=1, numeric_only=True)),
        (lambda x: x.mean(axis=1, numeric_only=True)),
        (lambda x: x.min(axis=1, numeric_only=True)),
        (lambda x: x.max(axis=1, numeric_only=True)),
        (lambda x: x.std(axis=1, numeric_only=True)),
        (lambda x: x.var(axis=1, numeric_only=True)),
    ],
    ids=["sum", "mean", "min", "max", "std", "var"],
)
def test_dataframe_aggregates_axis_1(scalars_df_index, scalars_pandas_df_index, op):
    col_names = ["int64_too", "int64_col", "float64_col", "bool_col", "string_col"]
    bf_result = op(scalars_df_index[col_names]).to_pandas()
    pd_result = op(scalars_pandas_df_index[col_names])

    # Pandas may produce narrower numeric types, but bigframes always produces Float64
    pd_result = pd_result.astype("Float64")
    # Pandas has object index type
    pd.testing.assert_series_equal(pd_result, bf_result, check_index_type=False)


def test_dataframe_aggregates_median(scalars_df_index, scalars_pandas_df_index):
    col_names = ["int64_too", "float64_col", "int64_col", "bool_col"]
    bf_result = scalars_df_index[col_names].median(numeric_only=True).to_pandas()
    pd_result = scalars_pandas_df_index[col_names].agg(["min", "max"])

    # Pandas may produce narrower numeric types, but bigframes always produces Float64
    pd_result = pd_result.astype("Float64")

    # Median is an approximation, but double-check that median is plausible.
    for col in col_names:
        assert (pd_result.loc["min", col] <= bf_result[col]) and (
            bf_result[col] <= pd_result.loc["max", col]
        )


def test_dataframe_aggregates_quantile_mono(scalars_df_index, scalars_pandas_df_index):
    q = 0.45
    col_names = ["int64_too", "int64_col", "float64_col"]
    bf_result = scalars_df_index[col_names].quantile(q=q).to_pandas()
    pd_result = scalars_pandas_df_index[col_names].quantile(q=q)

    # Pandas may produce narrower numeric types, but bigframes always produces Float64
    pd_result = pd_result.astype("Float64")

    pd.testing.assert_series_equal(bf_result, pd_result, check_index_type=False)


def test_dataframe_aggregates_quantile_multi(scalars_df_index, scalars_pandas_df_index):
    q = [0, 0.33, 0.67, 1.0]
    col_names = ["int64_too", "int64_col", "float64_col"]
    bf_result = scalars_df_index[col_names].quantile(q=q).to_pandas()
    pd_result = scalars_pandas_df_index[col_names].quantile(q=q)

    # Pandas may produce narrower numeric types, but bigframes always produces Float64
    pd_result = pd_result.astype("Float64")
    pd_result.index = pd_result.index.astype("Float64")

    pd.testing.assert_frame_equal(bf_result, pd_result)


@pytest.mark.parametrize(
    ("op"),
    [
        (lambda x: x.all(bool_only=True)),
        (lambda x: x.any(bool_only=True)),
        (lambda x: x.all(axis=1, bool_only=True)),
        (lambda x: x.any(axis=1, bool_only=True)),
    ],
    ids=["all_axis0", "any_axis0", "all_axis1", "any_axis1"],
)
def test_dataframe_bool_aggregates(scalars_df_index, scalars_pandas_df_index, op):
    # Pandas will drop nullable 'boolean' dtype so we convert first to bool, then cast back later
    scalars_df_index = scalars_df_index.assign(
        bool_col=scalars_df_index.bool_col.fillna(False)
    )
    scalars_pandas_df_index = scalars_pandas_df_index.assign(
        bool_col=scalars_pandas_df_index.bool_col.fillna(False).astype("bool")
    )
    bf_series = op(scalars_df_index)
    pd_series = op(scalars_pandas_df_index).astype("boolean")
    bf_result = bf_series.to_pandas()

    pd_series.index = pd_series.index.astype(bf_result.index.dtype)
    pd.testing.assert_series_equal(pd_series, bf_result, check_index_type=False)


def test_dataframe_prod(scalars_df_index, scalars_pandas_df_index):
    col_names = ["int64_too", "float64_col"]
    bf_series = scalars_df_index[col_names].prod()
    pd_series = scalars_pandas_df_index[col_names].prod()
    bf_result = bf_series.to_pandas()

    # Pandas may produce narrower numeric types, but bigframes always produces Float64
    pd_series = pd_series.astype("Float64")
    # Pandas has object index type
    pd.testing.assert_series_equal(pd_series, bf_result, check_index_type=False)


def test_df_skew_too_few_values(scalars_dfs):
    columns = ["float64_col", "int64_col"]
    scalars_df, scalars_pandas_df = scalars_dfs
    bf_result = scalars_df[columns].head(2).skew().to_pandas()
    pd_result = scalars_pandas_df[columns].head(2).skew()

    # Pandas may produce narrower numeric types, but bigframes always produces Float64
    pd_result = pd_result.astype("Float64")

    pd.testing.assert_series_equal(pd_result, bf_result, check_index_type=False)


@pytest.mark.parametrize(
    ("ordered"),
    [
        (True),
        (False),
    ],
)
def test_df_skew(scalars_dfs, ordered):
    columns = ["float64_col", "int64_col"]
    scalars_df, scalars_pandas_df = scalars_dfs
    bf_result = scalars_df[columns].skew().to_pandas(ordered=ordered)
    pd_result = scalars_pandas_df[columns].skew()

    # Pandas may produce narrower numeric types, but bigframes always produces Float64
    pd_result = pd_result.astype("Float64")

    assert_series_equal(
        pd_result, bf_result, check_index_type=False, ignore_order=not ordered
    )


def test_df_kurt_too_few_values(scalars_dfs):
    columns = ["float64_col", "int64_col"]
    scalars_df, scalars_pandas_df = scalars_dfs
    bf_result = scalars_df[columns].head(2).kurt().to_pandas()
    pd_result = scalars_pandas_df[columns].head(2).kurt()

    # Pandas may produce narrower numeric types, but bigframes always produces Float64
    pd_result = pd_result.astype("Float64")

    pd.testing.assert_series_equal(pd_result, bf_result, check_index_type=False)


def test_df_kurt(scalars_dfs):
    columns = ["float64_col", "int64_col"]
    scalars_df, scalars_pandas_df = scalars_dfs
    bf_result = scalars_df[columns].kurt().to_pandas()
    pd_result = scalars_pandas_df[columns].kurt()

    # Pandas may produce narrower numeric types, but bigframes always produces Float64
    pd_result = pd_result.astype("Float64")

    pd.testing.assert_series_equal(pd_result, bf_result, check_index_type=False)


@pytest.mark.parametrize(
    ("frac", "n", "random_state"),
    [
        (None, 4, None),
        (0.5, None, None),
        (None, 4, 10),
        (0.5, None, 10),
        (None, None, None),
    ],
    ids=[
        "n_wo_random_state",
        "frac_wo_random_state",
        "n_w_random_state",
        "frac_w_random_state",
        "n_default",
    ],
)
def test_sample(scalars_dfs, frac, n, random_state):
    scalars_df, _ = scalars_dfs
    df = scalars_df.sample(frac=frac, n=n, random_state=random_state)
    bf_result = df.to_pandas()

    n = 1 if n is None else n
    expected_sample_size = round(frac * scalars_df.shape[0]) if frac is not None else n
    assert bf_result.shape[0] == expected_sample_size
    assert bf_result.shape[1] == scalars_df.shape[1]


def test_sample_determinism(penguins_df_default_index):
    df = penguins_df_default_index.sample(n=100, random_state=12345).head(15)
    bf_result = df.to_pandas()
    bf_result2 = df.to_pandas()

    pandas.testing.assert_frame_equal(bf_result, bf_result2)


def test_sample_raises_value_error(scalars_dfs):
    scalars_df, _ = scalars_dfs
    with pytest.raises(
        ValueError, match="Only one of 'n' or 'frac' parameter can be specified."
    ):
        scalars_df.sample(frac=0.5, n=4)


def test_sample_args_sort(scalars_dfs):
    scalars_df, _ = scalars_dfs
    index = [4, 3, 2, 5, 1, 0]
    scalars_df = scalars_df.iloc[index]

    kwargs = {"frac": 1.0, "random_state": 333}

    df = scalars_df.sample(**kwargs).to_pandas()
    assert df.index.values != index
    assert df.index.values != sorted(index)

    df = scalars_df.sample(sort="random", **kwargs).to_pandas()
    assert df.index.values != index
    assert df.index.values != sorted(index)

    df = scalars_df.sample(sort=True, **kwargs).to_pandas()
    assert df.index.values == sorted(index)

    df = scalars_df.sample(sort=False, **kwargs).to_pandas()
    assert df.index.values == index


@pytest.mark.parametrize(
    ("axis",),
    [
        (None,),
        (0,),
        (1,),
    ],
)
def test_df_add_prefix(scalars_df_index, scalars_pandas_df_index, axis):
    if pd.__version__.startswith("1."):
        pytest.skip("add_prefix axis parameter not supported in pandas 1.x.")
    bf_result = scalars_df_index.add_prefix("prefix_", axis).to_pandas()

    pd_result = scalars_pandas_df_index.add_prefix("prefix_", axis)

    pd.testing.assert_frame_equal(
        bf_result,
        pd_result,
        check_index_type=False,
    )


@pytest.mark.parametrize(
    ("axis",),
    [
        (0,),
        (1,),
    ],
)
def test_df_add_suffix(scalars_df_index, scalars_pandas_df_index, axis):
    if pd.__version__.startswith("1."):
        pytest.skip("add_prefix axis parameter not supported in pandas 1.x.")
    bf_result = scalars_df_index.add_suffix("_suffix", axis).to_pandas()

    pd_result = scalars_pandas_df_index.add_suffix("_suffix", axis)

    pd.testing.assert_frame_equal(
        bf_result,
        pd_result,
        check_index_type=False,
    )


def test_df_columns_filter_items(scalars_df_index, scalars_pandas_df_index):
    if pd.__version__.startswith("2.0") or pd.__version__.startswith("1."):
        pytest.skip("pandas filter items behavior different pre-2.1")
    bf_result = scalars_df_index.filter(items=["string_col", "int64_col"]).to_pandas()

    pd_result = scalars_pandas_df_index.filter(items=["string_col", "int64_col"])
    # Ignore column ordering as pandas order differently depending on version
    pd.testing.assert_frame_equal(
        bf_result.sort_index(axis=1),
        pd_result.sort_index(axis=1),
    )


def test_df_columns_filter_like(scalars_df_index, scalars_pandas_df_index):
    bf_result = scalars_df_index.filter(like="64_col").to_pandas()

    pd_result = scalars_pandas_df_index.filter(like="64_col")

    pd.testing.assert_frame_equal(
        bf_result,
        pd_result,
    )


def test_df_columns_filter_regex(scalars_df_index, scalars_pandas_df_index):
    bf_result = scalars_df_index.filter(regex="^[^_]+$").to_pandas()

    pd_result = scalars_pandas_df_index.filter(regex="^[^_]+$")

    pd.testing.assert_frame_equal(
        bf_result,
        pd_result,
    )


def test_df_rows_filter_items(scalars_df_index, scalars_pandas_df_index):
    if pd.__version__.startswith("2.0") or pd.__version__.startswith("1."):
        pytest.skip("pandas filter items behavior different pre-2.1")
    bf_result = scalars_df_index.filter(items=[5, 1, 3], axis=0).to_pandas()

    pd_result = scalars_pandas_df_index.filter(items=[5, 1, 3], axis=0)

    # Pandas uses int64 instead of Int64 (nullable) dtype.
    pd_result.index = pd_result.index.astype(pd.Int64Dtype())
    # Ignore ordering as pandas order differently depending on version
    assert_pandas_df_equal(
        bf_result,
        pd_result,
        ignore_order=True,
        check_names=False,
    )


def test_df_rows_filter_like(scalars_df_index, scalars_pandas_df_index):
    scalars_df_index = scalars_df_index.copy().set_index("string_col")
    scalars_pandas_df_index = scalars_pandas_df_index.copy().set_index("string_col")

    bf_result = scalars_df_index.filter(like="ello", axis=0).to_pandas()

    pd_result = scalars_pandas_df_index.filter(like="ello", axis=0)

    pd.testing.assert_frame_equal(
        bf_result,
        pd_result,
    )


def test_df_rows_filter_regex(scalars_df_index, scalars_pandas_df_index):
    scalars_df_index = scalars_df_index.copy().set_index("string_col")
    scalars_pandas_df_index = scalars_pandas_df_index.copy().set_index("string_col")

    bf_result = scalars_df_index.filter(regex="^[GH].*", axis=0).to_pandas()

    pd_result = scalars_pandas_df_index.filter(regex="^[GH].*", axis=0)

    pd.testing.assert_frame_equal(
        bf_result,
        pd_result,
    )


def test_df_reindex_rows_list(scalars_df_index, scalars_pandas_df_index):
    bf_result = scalars_df_index.reindex(index=[5, 1, 3, 99, 1]).to_pandas()

    pd_result = scalars_pandas_df_index.reindex(index=[5, 1, 3, 99, 1])

    # Pandas uses int64 instead of Int64 (nullable) dtype.
    pd_result.index = pd_result.index.astype(pd.Int64Dtype())
    pd.testing.assert_frame_equal(
        bf_result,
        pd_result,
    )


def test_df_reindex_rows_index(scalars_df_index, scalars_pandas_df_index):
    bf_result = scalars_df_index.reindex(
        index=pd.Index([5, 1, 3, 99, 1], name="newname")
    ).to_pandas()

    pd_result = scalars_pandas_df_index.reindex(
        index=pd.Index([5, 1, 3, 99, 1], name="newname")
    )

    # Pandas uses int64 instead of Int64 (nullable) dtype.
    pd_result.index = pd_result.index.astype(pd.Int64Dtype())
    pd.testing.assert_frame_equal(
        bf_result,
        pd_result,
    )


def test_df_reindex_nonunique(scalars_df_index):
    with pytest.raises(ValueError):
        # int64_too is non-unique
        scalars_df_index.set_index("int64_too").reindex(
            index=[5, 1, 3, 99, 1], validate=True
        )


def test_df_reindex_columns(scalars_df_index, scalars_pandas_df_index):
    bf_result = scalars_df_index.reindex(
        columns=["not_a_col", "int64_col", "int64_too"]
    ).to_pandas()

    pd_result = scalars_pandas_df_index.reindex(
        columns=["not_a_col", "int64_col", "int64_too"]
    )

    # Pandas uses float64 as default for newly created empty column, bf uses Float64
    pd_result.not_a_col = pd_result.not_a_col.astype(pandas.Float64Dtype())
    pd.testing.assert_frame_equal(
        bf_result,
        pd_result,
    )


def test_df_equals_identical(scalars_df_index, scalars_pandas_df_index):
    unsupported = [
        "geography_col",
    ]
    scalars_df_index = scalars_df_index.drop(columns=unsupported)
    scalars_pandas_df_index = scalars_pandas_df_index.drop(columns=unsupported)

    bf_result = scalars_df_index.equals(scalars_df_index)
    pd_result = scalars_pandas_df_index.equals(scalars_pandas_df_index)

    assert pd_result == bf_result


def test_df_equals_series(scalars_df_index, scalars_pandas_df_index):
    bf_result = scalars_df_index[["int64_col"]].equals(scalars_df_index["int64_col"])
    pd_result = scalars_pandas_df_index[["int64_col"]].equals(
        scalars_pandas_df_index["int64_col"]
    )

    assert pd_result == bf_result


def test_df_equals_different_dtype(scalars_df_index, scalars_pandas_df_index):
    columns = ["int64_col", "int64_too"]
    scalars_df_index = scalars_df_index[columns]
    scalars_pandas_df_index = scalars_pandas_df_index[columns]

    bf_modified = scalars_df_index.copy()
    bf_modified = bf_modified.astype("Float64")

    pd_modified = scalars_pandas_df_index.copy()
    pd_modified = pd_modified.astype("Float64")

    bf_result = scalars_df_index.equals(bf_modified)
    pd_result = scalars_pandas_df_index.equals(pd_modified)

    assert pd_result == bf_result


def test_df_equals_different_values(scalars_df_index, scalars_pandas_df_index):
    columns = ["int64_col", "int64_too"]
    scalars_df_index = scalars_df_index[columns]
    scalars_pandas_df_index = scalars_pandas_df_index[columns]

    bf_modified = scalars_df_index.copy()
    bf_modified["int64_col"] = bf_modified.int64_col + 1

    pd_modified = scalars_pandas_df_index.copy()
    pd_modified["int64_col"] = pd_modified.int64_col + 1

    bf_result = scalars_df_index.equals(bf_modified)
    pd_result = scalars_pandas_df_index.equals(pd_modified)

    assert pd_result == bf_result


def test_df_equals_extra_column(scalars_df_index, scalars_pandas_df_index):
    columns = ["int64_col", "int64_too"]
    more_columns = ["int64_col", "int64_too", "float64_col"]

    bf_result = scalars_df_index[columns].equals(scalars_df_index[more_columns])
    pd_result = scalars_pandas_df_index[columns].equals(
        scalars_pandas_df_index[more_columns]
    )

    assert pd_result == bf_result


def test_df_reindex_like(scalars_df_index, scalars_pandas_df_index):
    reindex_target_bf = scalars_df_index.reindex(
        columns=["not_a_col", "int64_col", "int64_too"], index=[5, 1, 3, 99, 1]
    )
    bf_result = scalars_df_index.reindex_like(reindex_target_bf).to_pandas()

    reindex_target_pd = scalars_pandas_df_index.reindex(
        columns=["not_a_col", "int64_col", "int64_too"], index=[5, 1, 3, 99, 1]
    )
    pd_result = scalars_pandas_df_index.reindex_like(reindex_target_pd)

    # Pandas uses float64 as default for newly created empty column, bf uses Float64
    # Pandas uses int64 instead of Int64 (nullable) dtype.
    pd_result.index = pd_result.index.astype(pd.Int64Dtype())
    # Pandas uses float64 as default for newly created empty column, bf uses Float64
    pd_result.not_a_col = pd_result.not_a_col.astype(pandas.Float64Dtype())
    pd.testing.assert_frame_equal(
        bf_result,
        pd_result,
    )


def test_df_values(scalars_df_index, scalars_pandas_df_index):
    bf_result = scalars_df_index.values

    pd_result = scalars_pandas_df_index.values
    # Numpy isn't equipped to compare non-numeric objects, so convert back to dataframe
    pd.testing.assert_frame_equal(
        pd.DataFrame(bf_result), pd.DataFrame(pd_result), check_dtype=False
    )


def test_df_to_numpy(scalars_df_index, scalars_pandas_df_index):
    bf_result = scalars_df_index.to_numpy()

    pd_result = scalars_pandas_df_index.to_numpy()
    # Numpy isn't equipped to compare non-numeric objects, so convert back to dataframe
    pd.testing.assert_frame_equal(
        pd.DataFrame(bf_result), pd.DataFrame(pd_result), check_dtype=False
    )


def test_df___array__(scalars_df_index, scalars_pandas_df_index):
    bf_result = scalars_df_index.__array__()

    pd_result = scalars_pandas_df_index.__array__()
    # Numpy isn't equipped to compare non-numeric objects, so convert back to dataframe
    pd.testing.assert_frame_equal(
        pd.DataFrame(bf_result), pd.DataFrame(pd_result), check_dtype=False
    )


def test_df_getattr_attribute_error_when_pandas_has(scalars_df_index):
    # swapaxes is implemented in pandas but not in bigframes
    with pytest.raises(AttributeError):
        scalars_df_index.swapaxes()


def test_df_getattr_attribute_error(scalars_df_index):
    with pytest.raises(AttributeError):
        scalars_df_index.not_a_method()


def test_df_getattr_axes():
    df = dataframe.DataFrame(
        [[1, 1, 1], [1, 1, 1]], columns=["index", "columns", "my_column"]
    )
    assert isinstance(df.index, bigframes.core.indexes.Index)
    assert isinstance(df.columns, pandas.Index)
    assert isinstance(df.my_column, series.Series)


def test_df_setattr_index():
    pd_df = pandas.DataFrame(
        [[1, 1, 1], [1, 1, 1]], columns=["index", "columns", "my_column"]
    )
    bf_df = dataframe.DataFrame(pd_df)
    pd_df.index = [4, 5]
    bf_df.index = [4, 5]

    assert_pandas_df_equal(
        pd_df, bf_df.to_pandas(), check_index_type=False, check_dtype=False
    )


def test_df_setattr_columns():
    pd_df = pandas.DataFrame(
        [[1, 1, 1], [1, 1, 1]], columns=["index", "columns", "my_column"]
    )
    bf_df = dataframe.DataFrame(pd_df)
    pd_df.columns = [4, 5, 6]
    bf_df.columns = [4, 5, 6]

    assert_pandas_df_equal(
        pd_df, bf_df.to_pandas(), check_index_type=False, check_dtype=False
    )


def test_df_setattr_modify_column():
    pd_df = pandas.DataFrame(
        [[1, 1, 1], [1, 1, 1]], columns=["index", "columns", "my_column"]
    )
    bf_df = dataframe.DataFrame(pd_df)
    pd_df.my_column = [4, 5]
    bf_df.my_column = [4, 5]

    assert_pandas_df_equal(
        pd_df, bf_df.to_pandas(), check_index_type=False, check_dtype=False
    )


def test_loc_list_string_index(scalars_df_index, scalars_pandas_df_index):
    index_list = scalars_pandas_df_index.string_col.iloc[[0, 1, 1, 5]].values

    scalars_df_index = scalars_df_index.set_index("string_col")
    scalars_pandas_df_index = scalars_pandas_df_index.set_index("string_col")

    bf_result = scalars_df_index.loc[index_list].to_pandas()
    pd_result = scalars_pandas_df_index.loc[index_list]

    pd.testing.assert_frame_equal(
        bf_result,
        pd_result,
    )


def test_loc_list_integer_index(scalars_df_index, scalars_pandas_df_index):
    index_list = [3, 2, 1, 3, 2, 1]

    bf_result = scalars_df_index.loc[index_list]
    pd_result = scalars_pandas_df_index.loc[index_list]

    pd.testing.assert_frame_equal(
        bf_result.to_pandas(),
        pd_result,
    )


def test_loc_list_multiindex(scalars_df_index, scalars_pandas_df_index):
    scalars_df_multiindex = scalars_df_index.set_index(["string_col", "int64_col"])
    scalars_pandas_df_multiindex = scalars_pandas_df_index.set_index(
        ["string_col", "int64_col"]
    )
    index_list = [("Hello, World!", -234892), ("Hello, World!", 123456789)]

    bf_result = scalars_df_multiindex.loc[index_list]
    pd_result = scalars_pandas_df_multiindex.loc[index_list]

    pd.testing.assert_frame_equal(
        bf_result.to_pandas(),
        pd_result,
    )


def test_iloc_list(scalars_df_index, scalars_pandas_df_index):
    index_list = [0, 0, 0, 5, 4, 7]

    bf_result = scalars_df_index.iloc[index_list]
    pd_result = scalars_pandas_df_index.iloc[index_list]

    pd.testing.assert_frame_equal(
        bf_result.to_pandas(),
        pd_result,
    )


def test_iloc_list_multiindex(scalars_dfs):
    scalars_df, scalars_pandas_df = scalars_dfs
    scalars_df = scalars_df.copy()
    scalars_pandas_df = scalars_pandas_df.copy()
    scalars_df = scalars_df.set_index(["bytes_col", "numeric_col"])
    scalars_pandas_df = scalars_pandas_df.set_index(["bytes_col", "numeric_col"])

    index_list = [0, 0, 0, 5, 4, 7]

    bf_result = scalars_df.iloc[index_list]
    pd_result = scalars_pandas_df.iloc[index_list]

    pd.testing.assert_frame_equal(
        bf_result.to_pandas(),
        pd_result,
    )


def test_iloc_empty_list(scalars_df_index, scalars_pandas_df_index):
    index_list = []

    bf_result = scalars_df_index.iloc[index_list]
    pd_result = scalars_pandas_df_index.iloc[index_list]

    bf_result = bf_result.to_pandas()
    assert bf_result.shape == pd_result.shape  # types are known to be different


def test_rename_axis(scalars_df_index, scalars_pandas_df_index):
    bf_result = scalars_df_index.rename_axis("newindexname")
    pd_result = scalars_pandas_df_index.rename_axis("newindexname")

    pd.testing.assert_frame_equal(
        bf_result.to_pandas(),
        pd_result,
    )


def test_rename_axis_nonstring(scalars_df_index, scalars_pandas_df_index):
    bf_result = scalars_df_index.rename_axis((4,))
    pd_result = scalars_pandas_df_index.rename_axis((4,))

    pd.testing.assert_frame_equal(
        bf_result.to_pandas(),
        pd_result,
    )


def test_loc_bf_series_string_index(scalars_df_index, scalars_pandas_df_index):
    pd_string_series = scalars_pandas_df_index.string_col.iloc[[0, 5, 1, 1, 5]]
    bf_string_series = scalars_df_index.string_col.iloc[[0, 5, 1, 1, 5]]

    scalars_df_index = scalars_df_index.set_index("string_col")
    scalars_pandas_df_index = scalars_pandas_df_index.set_index("string_col")

    bf_result = scalars_df_index.loc[bf_string_series]
    pd_result = scalars_pandas_df_index.loc[pd_string_series]

    pd.testing.assert_frame_equal(
        bf_result.to_pandas(),
        pd_result,
    )


def test_loc_bf_series_multiindex(scalars_df_index, scalars_pandas_df_index):
    pd_string_series = scalars_pandas_df_index.string_col.iloc[[0, 5, 1, 1, 5]]
    bf_string_series = scalars_df_index.string_col.iloc[[0, 5, 1, 1, 5]]

    scalars_df_multiindex = scalars_df_index.set_index(["string_col", "int64_col"])
    scalars_pandas_df_multiindex = scalars_pandas_df_index.set_index(
        ["string_col", "int64_col"]
    )

    bf_result = scalars_df_multiindex.loc[bf_string_series]
    pd_result = scalars_pandas_df_multiindex.loc[pd_string_series]

    pd.testing.assert_frame_equal(
        bf_result.to_pandas(),
        pd_result,
    )


def test_loc_bf_index_integer_index(scalars_df_index, scalars_pandas_df_index):
    pd_index = scalars_pandas_df_index.iloc[[0, 5, 1, 1, 5]].index
    bf_index = scalars_df_index.iloc[[0, 5, 1, 1, 5]].index

    bf_result = scalars_df_index.loc[bf_index]
    pd_result = scalars_pandas_df_index.loc[pd_index]

    pd.testing.assert_frame_equal(
        bf_result.to_pandas(),
        pd_result,
    )


def test_loc_bf_index_integer_index_renamed_col(
    scalars_df_index, scalars_pandas_df_index
):
    scalars_df_index = scalars_df_index.rename(columns={"int64_col": "rename"})
    scalars_pandas_df_index = scalars_pandas_df_index.rename(
        columns={"int64_col": "rename"}
    )

    pd_index = scalars_pandas_df_index.iloc[[0, 5, 1, 1, 5]].index
    bf_index = scalars_df_index.iloc[[0, 5, 1, 1, 5]].index

    bf_result = scalars_df_index.loc[bf_index]
    pd_result = scalars_pandas_df_index.loc[pd_index]

    pd.testing.assert_frame_equal(
        bf_result.to_pandas(),
        pd_result,
    )


@pytest.mark.parametrize(
    ("subset"),
    [
        None,
        "bool_col",
        ["bool_col", "int64_too"],
    ],
)
@pytest.mark.parametrize(
    ("keep",),
    [
        ("first",),
        ("last",),
        (False,),
    ],
)
def test_df_drop_duplicates(scalars_df_index, scalars_pandas_df_index, keep, subset):
    columns = ["bool_col", "int64_too", "int64_col"]
    bf_series = scalars_df_index[columns].drop_duplicates(subset, keep=keep).to_pandas()
    pd_series = scalars_pandas_df_index[columns].drop_duplicates(subset, keep=keep)
    pd.testing.assert_frame_equal(
        pd_series,
        bf_series,
    )


@pytest.mark.parametrize(
    ("subset"),
    [
        None,
        ["bool_col"],
    ],
)
@pytest.mark.parametrize(
    ("keep",),
    [
        ("first",),
        ("last",),
        (False,),
    ],
)
def test_df_duplicated(scalars_df_index, scalars_pandas_df_index, keep, subset):
    columns = ["bool_col", "int64_too", "int64_col"]
    bf_series = scalars_df_index[columns].duplicated(subset, keep=keep).to_pandas()
    pd_series = scalars_pandas_df_index[columns].duplicated(subset, keep=keep)
    pd.testing.assert_series_equal(pd_series, bf_series, check_dtype=False)


def test_df_from_dict_columns_orient():
    data = {"a": [1, 2], "b": [3.3, 2.4]}
    bf_result = dataframe.DataFrame.from_dict(data, orient="columns").to_pandas()
    pd_result = pd.DataFrame.from_dict(data, orient="columns")
    assert_pandas_df_equal(
        pd_result, bf_result, check_dtype=False, check_index_type=False
    )


def test_df_from_dict_index_orient():
    data = {"a": [1, 2], "b": [3.3, 2.4]}
    bf_result = dataframe.DataFrame.from_dict(
        data, orient="index", columns=["col1", "col2"]
    ).to_pandas()
    pd_result = pd.DataFrame.from_dict(data, orient="index", columns=["col1", "col2"])
    assert_pandas_df_equal(
        pd_result, bf_result, check_dtype=False, check_index_type=False
    )


def test_df_from_dict_tight_orient():
    data = {
        "index": [("i1", "i2"), ("i3", "i4")],
        "columns": ["col1", "col2"],
        "data": [[1, 2.6], [3, 4.5]],
        "index_names": ["in1", "in2"],
        "column_names": ["column_axis"],
    }

    bf_result = dataframe.DataFrame.from_dict(data, orient="tight").to_pandas()
    pd_result = pd.DataFrame.from_dict(data, orient="tight")
    assert_pandas_df_equal(
        pd_result, bf_result, check_dtype=False, check_index_type=False
    )


def test_df_from_records():
    records = ((1, "a"), (2.5, "b"), (3.3, "c"), (4.9, "d"))

    bf_result = dataframe.DataFrame.from_records(
        records, columns=["c1", "c2"]
    ).to_pandas()
    pd_result = pd.DataFrame.from_records(records, columns=["c1", "c2"])
    assert_pandas_df_equal(
        pd_result, bf_result, check_dtype=False, check_index_type=False
    )


def test_df_to_dict(scalars_df_index, scalars_pandas_df_index):
    unsupported = ["numeric_col"]  # formatted differently
    bf_result = scalars_df_index.drop(columns=unsupported).to_dict()
    pd_result = scalars_pandas_df_index.drop(columns=unsupported).to_dict()

    assert bf_result == pd_result


def test_df_to_excel(scalars_df_index, scalars_pandas_df_index):
    unsupported = ["timestamp_col"]
    with tempfile.TemporaryFile() as bf_result_file, tempfile.TemporaryFile() as pd_result_file:
        scalars_df_index.drop(columns=unsupported).to_excel(bf_result_file)
        scalars_pandas_df_index.drop(columns=unsupported).to_excel(pd_result_file)
        bf_result = bf_result_file.read()
        pd_result = bf_result_file.read()

    assert bf_result == pd_result


def test_df_to_latex(scalars_df_index, scalars_pandas_df_index):
    unsupported = ["numeric_col"]  # formatted differently
    bf_result = scalars_df_index.drop(columns=unsupported).to_latex()
    pd_result = scalars_pandas_df_index.drop(columns=unsupported).to_latex()

    assert bf_result == pd_result


def test_df_to_records(scalars_df_index, scalars_pandas_df_index):
    unsupported = ["numeric_col"]
    bf_result = scalars_df_index.drop(columns=unsupported).to_records()
    pd_result = scalars_pandas_df_index.drop(columns=unsupported).to_records()

    for bfi, pdi in zip(bf_result, pd_result):
        for bfj, pdj in zip(bfi, pdi):
            assert pd.isna(bfj) and pd.isna(pdj) or bfj == pdj


def test_df_to_string(scalars_df_index, scalars_pandas_df_index):
    unsupported = ["numeric_col"]  # formatted differently

    bf_result = scalars_df_index.drop(columns=unsupported).to_string()
    pd_result = scalars_pandas_df_index.drop(columns=unsupported).to_string()

    assert bf_result == pd_result


def test_df_to_html(scalars_df_index, scalars_pandas_df_index):
    unsupported = ["numeric_col"]  # formatted differently

    bf_result = scalars_df_index.drop(columns=unsupported).to_html()
    pd_result = scalars_pandas_df_index.drop(columns=unsupported).to_html()

    assert bf_result == pd_result


def test_df_to_markdown(scalars_df_index, scalars_pandas_df_index):
    # Nulls have bug from tabulate https://github.com/astanin/python-tabulate/issues/231
    bf_result = scalars_df_index.dropna().to_markdown()
    pd_result = scalars_pandas_df_index.dropna().to_markdown()

    assert bf_result == pd_result


def test_df_to_pickle(scalars_df_index, scalars_pandas_df_index):
    with tempfile.TemporaryFile() as bf_result_file, tempfile.TemporaryFile() as pd_result_file:
        scalars_df_index.to_pickle(bf_result_file)
        scalars_pandas_df_index.to_pickle(pd_result_file)
        bf_result = bf_result_file.read()
        pd_result = bf_result_file.read()

    assert bf_result == pd_result


def test_df_to_orc(scalars_df_index, scalars_pandas_df_index):
    unsupported = [
        "numeric_col",
        "bytes_col",
        "date_col",
        "datetime_col",
        "time_col",
        "timestamp_col",
        "geography_col",
    ]

    bf_result_file = tempfile.TemporaryFile()
    pd_result_file = tempfile.TemporaryFile()
    scalars_df_index.drop(columns=unsupported).to_orc(bf_result_file)
    scalars_pandas_df_index.drop(columns=unsupported).reset_index().to_orc(
        pd_result_file
    )
    bf_result = bf_result_file.read()
    pd_result = bf_result_file.read()

    assert bf_result == pd_result


@skip_legacy_pandas
@pytest.mark.parametrize(
    ("expr",),
    [
        ("new_col = int64_col + int64_too",),
        ("new_col = (rowindex > 3) | bool_col",),
        ("int64_too = bool_col\nnew_col2 = rowindex",),
    ],
)
def test_df_eval(scalars_dfs, expr):
    scalars_df, scalars_pandas_df = scalars_dfs

    bf_result = scalars_df.eval(expr).to_pandas()
    pd_result = scalars_pandas_df.eval(expr)

    pd.testing.assert_frame_equal(bf_result, pd_result)


@skip_legacy_pandas
@pytest.mark.parametrize(
    ("expr",),
    [
        ("int64_col > int64_too",),
        ("bool_col",),
        ("((int64_col - int64_too) % @local_var) == 0",),
    ],
)
def test_df_query(scalars_dfs, expr):
    # local_var is referenced in expressions
    local_var = 3  # NOQA
    scalars_df, scalars_pandas_df = scalars_dfs

    bf_result = scalars_df.query(expr).to_pandas()
    pd_result = scalars_pandas_df.query(expr)

    pd.testing.assert_frame_equal(bf_result, pd_result)


@pytest.mark.parametrize(
    ("subset", "normalize", "ascending", "dropna"),
    [
        (None, False, False, False),
        (None, True, True, True),
        ("bool_col", True, False, True),
    ],
)
def test_df_value_counts(scalars_dfs, subset, normalize, ascending, dropna):
    if pd.__version__.startswith("1."):
        pytest.skip("pandas 1.x produces different column labels.")
    scalars_df, scalars_pandas_df = scalars_dfs

    bf_result = (
        scalars_df[["string_col", "bool_col"]]
        .value_counts(subset, normalize=normalize, ascending=ascending, dropna=dropna)
        .to_pandas()
    )
    pd_result = scalars_pandas_df[["string_col", "bool_col"]].value_counts(
        subset, normalize=normalize, ascending=ascending, dropna=dropna
    )

    pd.testing.assert_series_equal(
        bf_result, pd_result, check_dtype=False, check_index_type=False
    )


@pytest.mark.parametrize(
    ("na_option", "method", "ascending", "numeric_only"),
    [
        ("keep", "average", True, True),
        ("top", "min", False, False),
        ("bottom", "max", False, False),
        ("top", "first", False, False),
        ("bottom", "dense", False, False),
    ],
)
def test_df_rank_with_nulls(
    scalars_df_index,
    scalars_pandas_df_index,
    na_option,
    method,
    ascending,
    numeric_only,
):
    unsupported_columns = ["geography_col"]
    bf_result = (
        scalars_df_index.drop(columns=unsupported_columns)
        .rank(
            na_option=na_option,
            method=method,
            ascending=ascending,
            numeric_only=numeric_only,
        )
        .to_pandas()
    )
    pd_result = (
        scalars_pandas_df_index.drop(columns=unsupported_columns)
        .rank(
            na_option=na_option,
            method=method,
            ascending=ascending,
            numeric_only=numeric_only,
        )
        .astype(pd.Float64Dtype())
    )

    pd.testing.assert_frame_equal(
        bf_result,
        pd_result,
    )


def test_df_bool_interpretation_error(scalars_df_index):
    with pytest.raises(ValueError):
        True if scalars_df_index else False


def test_query_job_setters(scalars_df_default_index: dataframe.DataFrame):
    job_ids = set()
    repr(scalars_df_default_index)
    assert scalars_df_default_index.query_job is not None
    job_ids.add(scalars_df_default_index.query_job.job_id)
    scalars_df_default_index.to_pandas()
    job_ids.add(scalars_df_default_index.query_job.job_id)

    assert len(job_ids) == 2


def test_df_cached(scalars_df_index):
    df = scalars_df_index.set_index(["int64_too", "int64_col"]).sort_values(
        "string_col"
    )
    df = df[df["rowindex_2"] % 2 == 0]

    df_cached_copy = df._cached()
    pandas.testing.assert_frame_equal(df.to_pandas(), df_cached_copy.to_pandas())


def test_df_dot_inline(session):
    df1 = pd.DataFrame([[1, 2, 3], [2, 5, 7]])
    df2 = pd.DataFrame([[2, 4, 8], [1, 5, 10], [3, 6, 9]])

    bf1 = session.read_pandas(df1)
    bf2 = session.read_pandas(df2)
    bf_result = bf1.dot(bf2).to_pandas()
    pd_result = df1.dot(df2)

    # Patch pandas dtypes for testing parity
    # Pandas uses int64 instead of Int64 (nullable) dtype.
    for name in pd_result.columns:
        pd_result[name] = pd_result[name].astype(pd.Int64Dtype())
    pd_result.index = pd_result.index.astype(pd.Int64Dtype())

    pd.testing.assert_frame_equal(
        bf_result,
        pd_result,
    )


def test_df_dot(
    matrix_2by3_df, matrix_2by3_pandas_df, matrix_3by4_df, matrix_3by4_pandas_df
):
    bf_result = matrix_2by3_df.dot(matrix_3by4_df).to_pandas()
    pd_result = matrix_2by3_pandas_df.dot(matrix_3by4_pandas_df)

    # Patch pandas dtypes for testing parity
    # Pandas result is object instead of Int64 (nullable) dtype.
    for name in pd_result.columns:
        pd_result[name] = pd_result[name].astype(pd.Int64Dtype())

    pd.testing.assert_frame_equal(
        bf_result,
        pd_result,
    )


def test_df_dot_operator(
    matrix_2by3_df, matrix_2by3_pandas_df, matrix_3by4_df, matrix_3by4_pandas_df
):
    bf_result = (matrix_2by3_df @ matrix_3by4_df).to_pandas()
    pd_result = matrix_2by3_pandas_df @ matrix_3by4_pandas_df

    # Patch pandas dtypes for testing parity
    # Pandas result is object instead of Int64 (nullable) dtype.
    for name in pd_result.columns:
        pd_result[name] = pd_result[name].astype(pd.Int64Dtype())

    pd.testing.assert_frame_equal(
        bf_result,
        pd_result,
    )


def test_df_dot_series_inline():
    left = [[1, 2, 3], [2, 5, 7]]
    right = [2, 1, 3]

    bf1 = dataframe.DataFrame(left)
    bf2 = series.Series(right)
    bf_result = bf1.dot(bf2).to_pandas()

    df1 = pd.DataFrame(left)
    df2 = pd.Series(right)
    pd_result = df1.dot(df2)

    # Patch pandas dtypes for testing parity
    # Pandas result is int64 instead of Int64 (nullable) dtype.
    pd_result = pd_result.astype(pd.Int64Dtype())
    pd_result.index = pd_result.index.astype(pd.Int64Dtype())

    pd.testing.assert_series_equal(
        bf_result,
        pd_result,
    )


def test_df_dot_series(
    matrix_2by3_df, matrix_2by3_pandas_df, matrix_3by4_df, matrix_3by4_pandas_df
):
    bf_result = matrix_2by3_df.dot(matrix_3by4_df["x"]).to_pandas()
    pd_result = matrix_2by3_pandas_df.dot(matrix_3by4_pandas_df["x"])

    # Patch pandas dtypes for testing parity
    # Pandas result is object instead of Int64 (nullable) dtype.
    pd_result = pd_result.astype(pd.Int64Dtype())

    pd.testing.assert_series_equal(
        bf_result,
        pd_result,
    )


def test_df_dot_operator_series(
    matrix_2by3_df, matrix_2by3_pandas_df, matrix_3by4_df, matrix_3by4_pandas_df
):
    bf_result = (matrix_2by3_df @ matrix_3by4_df["x"]).to_pandas()
    pd_result = matrix_2by3_pandas_df @ matrix_3by4_pandas_df["x"]

    # Patch pandas dtypes for testing parity
    # Pandas result is object instead of Int64 (nullable) dtype.
    pd_result = pd_result.astype(pd.Int64Dtype())

    pd.testing.assert_series_equal(
        bf_result,
        pd_result,
    )


# TODO(tswast): We may be able to re-enable this test after we break large
# queries up in https://github.com/googleapis/python-bigquery-dataframes/pull/427
@pytest.mark.skipif(
    sys.version_info >= (3, 12),
    # See: https://github.com/python/cpython/issues/112282
    reason="setrecursionlimit has no effect on the Python C stack since Python 3.12.",
)
def test_recursion_limit(scalars_df_index):
    scalars_df_index = scalars_df_index[["int64_too", "int64_col", "float64_col"]]
    for i in range(400):
        scalars_df_index = scalars_df_index + 4
    scalars_df_index.to_pandas()


def test_query_complexity_repeated_joins(
    scalars_df_index, scalars_pandas_df_index, with_multiquery_execution
):
    pd_df = scalars_pandas_df_index
    bf_df = scalars_df_index
    for _ in range(6):
        # recursively join, resuling in 2^6 - 1 = 63 joins
        pd_df = pd_df.merge(pd_df, on="int64_col").head(30)
        pd_df = pd_df[pd_df.columns[:20]]
        bf_df = bf_df.merge(bf_df, on="int64_col").head(30)
        bf_df = bf_df[bf_df.columns[:20]]

    bf_result = bf_df.to_pandas()
    pd_result = pd_df
    assert_pandas_df_equal(bf_result, pd_result, check_index_type=False)


def test_query_complexity_repeated_subtrees(
    scalars_df_index, scalars_pandas_df_index, with_multiquery_execution
):
    # Recursively union the data, if fully inlined has 10^5 identical root tables.
    pd_df = scalars_pandas_df_index
    bf_df = scalars_df_index
    for _ in range(5):
        pd_df = pd.concat(10 * [pd_df]).head(5)
        bf_df = bigframes.pandas.concat(10 * [bf_df]).head(5)
    bf_result = bf_df.to_pandas()
    pd_result = pd_df
    assert_pandas_df_equal(bf_result, pd_result)


@pytest.mark.skipif(
    sys.version_info >= (3, 12),
    # See: https://github.com/python/cpython/issues/112282
    reason="setrecursionlimit has no effect on the Python C stack since Python 3.12.",
)
def test_query_complexity_repeated_analytic(
    scalars_df_index, scalars_pandas_df_index, with_multiquery_execution
):
    bf_df = scalars_df_index[["int64_col", "int64_too"]]
    pd_df = scalars_pandas_df_index[["int64_col", "int64_too"]]
    # Uses LAG analytic operator, each in a new SELECT
    for _ in range(50):
        bf_df = bf_df.diff()
        pd_df = pd_df.diff()
    bf_result = bf_df.to_pandas()
    pd_result = pd_df
    assert_pandas_df_equal(bf_result, pd_result)


def test_to_pandas_downsampling_option_override(session):
    df = session.read_gbq("bigframes-dev.bigframes_tests_sys.batting")
    download_size = 1

    df = df.to_pandas(max_download_size=download_size, sampling_method="head")

    total_memory_bytes = df.memory_usage(deep=True).sum()
    total_memory_mb = total_memory_bytes / (1024 * 1024)
    assert total_memory_mb == pytest.approx(download_size, rel=0.5)


def test_to_gbq_and_create_dataset(session, scalars_df_index, dataset_id_not_created):
    dataset_id = dataset_id_not_created
    destination_table = f"{dataset_id}.scalars_df"

    result_table = scalars_df_index.to_gbq(destination_table)
    assert (
        result_table == destination_table
        if destination_table
        else result_table is not None
    )

    loaded_scalars_df_index = session.read_gbq(result_table)
    assert not loaded_scalars_df_index.empty


@pytest.mark.parametrize(
    ("col_names", "ignore_index"),
    [
        pytest.param(["A"], False, id="one_array_false"),
        pytest.param(["A"], True, id="one_array_true"),
        pytest.param(["B"], False, id="one_float_false"),
        pytest.param(["B"], True, id="one_float_true"),
        pytest.param(["A", "C"], False, id="two_arrays_false"),
        pytest.param(["A", "C"], True, id="two_arrays_true"),
    ],
)
def test_dataframe_explode(col_names, ignore_index):
    data = {
        "A": [[0, 1, 2], [], [3, 4]],
        "B": 3,
        "C": [["a", "b", "c"], np.nan, ["d", "e"]],
    }
    df = bpd.DataFrame(data)
    pd_df = df.to_pandas()
    pd.testing.assert_frame_equal(
        df.explode(col_names, ignore_index=ignore_index).to_pandas(),
        pd_df.explode(col_names, ignore_index=ignore_index),
        check_index_type=False,
        check_dtype=False,
    )


@pytest.mark.parametrize(
    ("ignore_index", "ordered"),
    [
        pytest.param(True, True, id="include_index_ordered"),
        pytest.param(True, False, id="include_index_unordered"),
        pytest.param(False, True, id="ignore_index_ordered"),
    ],
)
def test_dataframe_explode_reserve_order(ignore_index, ordered):
    data = {
        "a": [np.random.randint(0, 10, 10) for _ in range(10)],
        "b": [np.random.randint(0, 10, 10) for _ in range(10)],
    }
    df = bpd.DataFrame(data)
    pd_df = pd.DataFrame(data)

    res = df.explode(["a", "b"], ignore_index=ignore_index).to_pandas(ordered=ordered)
    pd_res = pd_df.explode(["a", "b"], ignore_index=ignore_index).astype(
        pd.Int64Dtype()
    )
    pd.testing.assert_frame_equal(
        res if ordered else res.sort_index(),
        pd_res,
        check_index_type=False,
    )


@pytest.mark.parametrize(
    ("col_names"),
    [
        pytest.param([], id="empty", marks=pytest.mark.xfail(raises=ValueError)),
        pytest.param(
            ["A", "A"], id="duplicate", marks=pytest.mark.xfail(raises=ValueError)
        ),
        pytest.param("unknown", id="unknown", marks=pytest.mark.xfail(raises=KeyError)),
    ],
)
def test_dataframe_explode_xfail(col_names):
    df = bpd.DataFrame({"A": [[0, 1, 2], [], [3, 4]]})
    df.explode(col_names)<|MERGE_RESOLUTION|>--- conflicted
+++ resolved
@@ -3076,30 +3076,17 @@
     bf_result = bf_series.to_pandas(ordered=ordered)
     pd_result = op(scalars_pandas_df_index[col_names])
 
-<<<<<<< HEAD
     # Check dtype separately
     assert bf_result.dtype == bf_dtype
 
-    # Pandas may produce narrower numeric types
-=======
     # Pandas may produce narrower numeric types, but bigframes always produces Float64
->>>>>>> 75bb2409
     # Pandas has object index type
-    pd_series.index = pd_series.index.astype(pd.StringDtype(storage="pyarrow"))
     assert_series_equal(
-<<<<<<< HEAD
         pd_result,
         bf_result,
         check_dtype=False,
         check_index_type=False,
         ignore_order=not ordered,
-=======
-        pd_series,
-        bf_result,
-        check_index_type=False,
-        ignore_order=not ordered,
-        check_dtype=False,
->>>>>>> 75bb2409
     )
 
 
