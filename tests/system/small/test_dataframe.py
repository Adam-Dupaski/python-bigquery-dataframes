# Copyright 2023 Google LLC
#
# Licensed under the Apache License, Version 2.0 (the "License");
# you may not use this file except in compliance with the License.
# You may obtain a copy of the License at
#
#     http://www.apache.org/licenses/LICENSE-2.0
#
# Unless required by applicable law or agreed to in writing, software
# distributed under the License is distributed on an "AS IS" BASIS,
# WITHOUT WARRANTIES OR CONDITIONS OF ANY KIND, either express or implied.
# See the License for the specific language governing permissions and
# limitations under the License.

from datetime import datetime
import io
import operator
import sys
import tempfile
import typing
from typing import Dict, List, Tuple

import geopandas as gpd  # type: ignore
import numpy as np
import pandas as pd
import pandas.testing
import pyarrow as pa  # type: ignore
import pytest

import bigframes
import bigframes._config.display_options as display_options
import bigframes.core.indexes as bf_indexes
import bigframes.dataframe as dataframe
import bigframes.pandas as bpd
import bigframes.series as series
from tests.system.utils import (
    assert_dfs_equivalent,
    assert_pandas_df_equal,
    assert_series_equal,
    assert_series_equivalent,
    skip_legacy_pandas,
)


def test_df_construct_copy(scalars_dfs):
    columns = ["int64_col", "string_col", "float64_col"]
    scalars_df, scalars_pandas_df = scalars_dfs
    bf_result = dataframe.DataFrame(scalars_df, columns=columns).to_pandas()
    pd_result = pd.DataFrame(scalars_pandas_df, columns=columns)
    pandas.testing.assert_frame_equal(bf_result, pd_result)


def test_df_construct_pandas_default(scalars_dfs):
    # This should trigger the inlined codepath
    columns = [
        "int64_too",
        "int64_col",
        "float64_col",
        "bool_col",
        "string_col",
        "date_col",
        "datetime_col",
        "numeric_col",
        "float64_col",
        "time_col",
        "timestamp_col",
    ]
    _, scalars_pandas_df = scalars_dfs
    bf_result = dataframe.DataFrame(scalars_pandas_df, columns=columns).to_pandas()
    pd_result = pd.DataFrame(scalars_pandas_df, columns=columns)
    pandas.testing.assert_frame_equal(bf_result, pd_result)


def test_df_construct_large_strings():
    data = [["hello", "w" + "o" * 50000 + "rld"]]
    bf_result = dataframe.DataFrame(data).to_pandas()
    pd_result = pd.DataFrame(data, dtype=pd.StringDtype(storage="pyarrow"))
    pandas.testing.assert_frame_equal(bf_result, pd_result, check_index_type=False)


def test_df_construct_pandas_load_job(scalars_dfs_maybe_ordered):
    # This should trigger the inlined codepath
    columns = [
        "int64_too",
        "int64_col",
        "float64_col",
        "bool_col",
        "string_col",
        "date_col",
        "datetime_col",
        "numeric_col",
        "float64_col",
        "time_col",
        "timestamp_col",
        "geography_col",
    ]
    _, scalars_pandas_df = scalars_dfs_maybe_ordered
    bf_result = dataframe.DataFrame(scalars_pandas_df, columns=columns)
    pd_result = pd.DataFrame(scalars_pandas_df, columns=columns)
    assert_dfs_equivalent(pd_result, bf_result)


def test_df_construct_pandas_set_dtype(scalars_dfs):
    columns = [
        "int64_too",
        "int64_col",
        "float64_col",
        "bool_col",
    ]
    _, scalars_pandas_df = scalars_dfs
    bf_result = dataframe.DataFrame(
        scalars_pandas_df, columns=columns, dtype="Float64"
    ).to_pandas()
    pd_result = pd.DataFrame(scalars_pandas_df, columns=columns, dtype="Float64")
    pandas.testing.assert_frame_equal(bf_result, pd_result)


def test_df_construct_from_series(scalars_dfs_maybe_ordered):
    scalars_df, scalars_pandas_df = scalars_dfs_maybe_ordered
    bf_result = dataframe.DataFrame(
        {"a": scalars_df["int64_col"], "b": scalars_df["string_col"]},
        dtype="string[pyarrow]",
    )
    pd_result = pd.DataFrame(
        {"a": scalars_pandas_df["int64_col"], "b": scalars_pandas_df["string_col"]},
        dtype="string[pyarrow]",
    )
    assert_dfs_equivalent(pd_result, bf_result)


def test_df_construct_from_dict():
    input_dict = {
        "Animal": ["Falcon", "Falcon", "Parrot", "Parrot"],
        # With a space in column name. We use standardized SQL schema ids to solve the problem that BQ schema doesn't support column names with spaces. b/296751058
        "Max Speed": [380.0, 370.0, 24.0, 26.0],
    }
    bf_result = dataframe.DataFrame(input_dict).to_pandas()
    pd_result = pd.DataFrame(input_dict)

    pandas.testing.assert_frame_equal(
        bf_result, pd_result, check_dtype=False, check_index_type=False
    )


def test_df_construct_inline_respects_location():
    # Note: This starts a thread-local session.
    with bpd.option_context("bigquery.location", "europe-west1"):
        df = bpd.DataFrame([[1, 2, 3], [4, 5, 6]])
        repr(df)
        assert df.query_job is not None
        table = bpd.get_global_session().bqclient.get_table(df.query_job.destination)

        assert table.location == "europe-west1"


def test_get_column(scalars_dfs):
    scalars_df, scalars_pandas_df = scalars_dfs
    col_name = "int64_col"
    series = scalars_df[col_name]
    bf_result = series.to_pandas()
    pd_result = scalars_pandas_df[col_name]
    assert_series_equal(bf_result, pd_result)


def test_get_column_nonstring(scalars_dfs):
    scalars_df, scalars_pandas_df = scalars_dfs
    series = scalars_df.rename(columns={"int64_col": 123.1})[123.1]
    bf_result = series.to_pandas()
    pd_result = scalars_pandas_df.rename(columns={"int64_col": 123.1})[123.1]
    assert_series_equal(bf_result, pd_result)


def test_hasattr(scalars_dfs):
    scalars_df, _ = scalars_dfs
    assert hasattr(scalars_df, "int64_col")
    assert hasattr(scalars_df, "head")
    assert not hasattr(scalars_df, "not_exist")


@pytest.mark.parametrize(
    ("ordered"),
    [
        (True),
        (False),
    ],
)
def test_head_with_custom_column_labels(
    scalars_df_index, scalars_pandas_df_index, ordered
):
    rename_mapping = {
        "int64_col": "Integer Column",
        "string_col": "言語列",
    }
    bf_df = scalars_df_index.rename(columns=rename_mapping).head(3)
    bf_result = bf_df.to_pandas(ordered=ordered)
    pd_result = scalars_pandas_df_index.rename(columns=rename_mapping).head(3)
    assert_pandas_df_equal(bf_result, pd_result, ignore_order=not ordered)


def test_tail_with_custom_column_labels(scalars_df_index, scalars_pandas_df_index):
    rename_mapping = {
        "int64_col": "Integer Column",
        "string_col": "言語列",
    }
    bf_df = scalars_df_index.rename(columns=rename_mapping).tail(3)
    bf_result = bf_df.to_pandas()
    pd_result = scalars_pandas_df_index.rename(columns=rename_mapping).tail(3)
    pandas.testing.assert_frame_equal(bf_result, pd_result)


@pytest.mark.parametrize(
    ("keep",),
    [
        ("first",),
        ("last",),
        ("all",),
    ],
)
def test_df_nlargest(scalars_df_index, scalars_pandas_df_index, keep):
    bf_result = scalars_df_index.nlargest(3, ["bool_col", "int64_too"], keep=keep)
    pd_result = scalars_pandas_df_index.nlargest(
        3, ["bool_col", "int64_too"], keep=keep
    )

    pd.testing.assert_frame_equal(
        bf_result.to_pandas(),
        pd_result,
    )


@pytest.mark.parametrize(
    ("keep",),
    [
        ("first",),
        ("last",),
        ("all",),
    ],
)
def test_df_nsmallest(scalars_df_index, scalars_pandas_df_index, keep):
    bf_result = scalars_df_index.nsmallest(6, ["bool_col"], keep=keep)
    pd_result = scalars_pandas_df_index.nsmallest(6, ["bool_col"], keep=keep)

    pd.testing.assert_frame_equal(
        bf_result.to_pandas(),
        pd_result,
    )


def test_get_column_by_attr(scalars_dfs):
    scalars_df, scalars_pandas_df = scalars_dfs
    series = scalars_df.int64_col
    bf_result = series.to_pandas()
    pd_result = scalars_pandas_df.int64_col
    assert_series_equal(bf_result, pd_result)


def test_get_columns(scalars_dfs):
    scalars_df, scalars_pandas_df = scalars_dfs
    col_names = ["bool_col", "float64_col", "int64_col"]
    df_subset = scalars_df.get(col_names)
    df_pandas = df_subset.to_pandas()
    pd.testing.assert_index_equal(
        df_pandas.columns, scalars_pandas_df[col_names].columns
    )


def test_get_columns_default(scalars_dfs):
    scalars_df, _ = scalars_dfs
    col_names = ["not", "column", "names"]
    result = scalars_df.get(col_names, "default_val")
    assert result == "default_val"


@pytest.mark.parametrize(
    ("loc", "column", "value", "allow_duplicates"),
    [
        (0, 666, 2, False),
        (5, "float64_col", 2.2, True),
        (13, "rowindex_2", [8, 7, 6, 5, 4, 3, 2, 1, 0], True),
        pytest.param(
            14,
            "test",
            2,
            False,
            marks=pytest.mark.xfail(
                raises=IndexError,
            ),
        ),
        pytest.param(
            12,
            "int64_col",
            2,
            False,
            marks=pytest.mark.xfail(
                raises=ValueError,
            ),
        ),
    ],
)
def test_insert(scalars_dfs, loc, column, value, allow_duplicates):
    scalars_df, scalars_pandas_df = scalars_dfs
    # insert works inplace, so will influence other tests.
    # make a copy to avoid inplace changes.
    bf_df = scalars_df.copy()
    pd_df = scalars_pandas_df.copy()
    bf_df.insert(loc, column, value, allow_duplicates)
    pd_df.insert(loc, column, value, allow_duplicates)

    pd.testing.assert_frame_equal(bf_df.to_pandas(), pd_df, check_dtype=False)


def test_drop_column(scalars_dfs):
    scalars_df, scalars_pandas_df = scalars_dfs
    col_name = "int64_col"
    df_pandas = scalars_df.drop(columns=col_name).to_pandas()
    pd.testing.assert_index_equal(
        df_pandas.columns, scalars_pandas_df.drop(columns=col_name).columns
    )


def test_drop_columns(scalars_dfs):
    scalars_df, scalars_pandas_df = scalars_dfs
    col_names = ["int64_col", "geography_col", "time_col"]
    df_pandas = scalars_df.drop(columns=col_names).to_pandas()
    pd.testing.assert_index_equal(
        df_pandas.columns, scalars_pandas_df.drop(columns=col_names).columns
    )


def test_drop_labels_axis_1(scalars_dfs):
    scalars_df, scalars_pandas_df = scalars_dfs
    labels = ["int64_col", "geography_col", "time_col"]

    pd_result = scalars_pandas_df.drop(labels=labels, axis=1)
    bf_result = scalars_df.drop(labels=labels, axis=1).to_pandas()

    pd.testing.assert_frame_equal(pd_result, bf_result)


def test_drop_with_custom_column_labels(scalars_dfs):
    scalars_df, scalars_pandas_df = scalars_dfs
    rename_mapping = {
        "int64_col": "Integer Column",
        "string_col": "言語列",
    }
    dropped_columns = [
        "言語列",
        "timestamp_col",
    ]
    bf_df = scalars_df.rename(columns=rename_mapping).drop(columns=dropped_columns)
    bf_result = bf_df.to_pandas()
    pd_result = scalars_pandas_df.rename(columns=rename_mapping).drop(
        columns=dropped_columns
    )
    assert_pandas_df_equal(bf_result, pd_result)


def test_df_memory_usage(scalars_dfs):
    scalars_df, scalars_pandas_df = scalars_dfs

    pd_result = scalars_pandas_df.memory_usage()
    bf_result = scalars_df.memory_usage()

    pd.testing.assert_series_equal(pd_result, bf_result, rtol=1.5)


def test_df_info(scalars_dfs):
    expected = (
        "<class 'bigframes.dataframe.DataFrame'>\n"
        "Index: 9 entries, 0 to 8\n"
        "Data columns (total 13 columns):\n"
        "  #  Column         Non-Null Count    Dtype\n"
        "---  -------------  ----------------  ------------------------------\n"
        "  0  bool_col       8 non-null        boolean\n"
        "  1  bytes_col      6 non-null        binary[pyarrow]\n"
        "  2  date_col       7 non-null        date32[day][pyarrow]\n"
        "  3  datetime_col   6 non-null        timestamp[us][pyarrow]\n"
        "  4  geography_col  4 non-null        geometry\n"
        "  5  int64_col      8 non-null        Int64\n"
        "  6  int64_too      9 non-null        Int64\n"
        "  7  numeric_col    6 non-null        decimal128(38, 9)[pyarrow]\n"
        "  8  float64_col    7 non-null        Float64\n"
        "  9  rowindex_2     9 non-null        Int64\n"
        " 10  string_col     8 non-null        string\n"
        " 11  time_col       6 non-null        time64[us][pyarrow]\n"
        " 12  timestamp_col  6 non-null        timestamp[us, tz=UTC][pyarrow]\n"
        "dtypes: Float64(1), Int64(3), binary[pyarrow](1), boolean(1), date32[day][pyarrow](1), decimal128(38, 9)[pyarrow](1), geometry(1), string(1), time64[us][pyarrow](1), timestamp[us, tz=UTC][pyarrow](1), timestamp[us][pyarrow](1)\n"
        "memory usage: 1269 bytes\n"
    )

    scalars_df, _ = scalars_dfs
    bf_result = io.StringIO()

    scalars_df.info(buf=bf_result)

    assert expected == bf_result.getvalue()


@pytest.mark.parametrize(
    ("include", "exclude"),
    [
        ("Int64", None),
        (["int"], None),
        ("number", None),
        ([pd.Int64Dtype(), pd.BooleanDtype()], None),
        (None, [pd.Int64Dtype(), pd.BooleanDtype()]),
        ("Int64", ["boolean"]),
    ],
)
def test_select_dtypes(scalars_dfs, include, exclude):
    scalars_df, scalars_pandas_df = scalars_dfs

    pd_result = scalars_pandas_df.select_dtypes(include=include, exclude=exclude)
    bf_result = scalars_df.select_dtypes(include=include, exclude=exclude).to_pandas()

    pd.testing.assert_frame_equal(pd_result, bf_result)


def test_drop_index(scalars_dfs):
    scalars_df, scalars_pandas_df = scalars_dfs

    pd_result = scalars_pandas_df.drop(index=[4, 1, 2])
    bf_result = scalars_df.drop(index=[4, 1, 2]).to_pandas()

    pd.testing.assert_frame_equal(pd_result, bf_result)


def test_drop_pandas_index(scalars_dfs):
    scalars_df, scalars_pandas_df = scalars_dfs
    drop_index = scalars_pandas_df.iloc[[4, 1, 2]].index

    pd_result = scalars_pandas_df.drop(index=drop_index)
    bf_result = scalars_df.drop(index=drop_index).to_pandas()

    pd.testing.assert_frame_equal(pd_result, bf_result)


def test_drop_bigframes_index(scalars_dfs):
    scalars_df, scalars_pandas_df = scalars_dfs
    drop_index = scalars_df.loc[[4, 1, 2]].index
    drop_pandas_index = scalars_pandas_df.loc[[4, 1, 2]].index

    pd_result = scalars_pandas_df.drop(index=drop_pandas_index)
    bf_result = scalars_df.drop(index=drop_index).to_pandas()

    pd.testing.assert_frame_equal(pd_result, bf_result)


def test_drop_bigframes_index_with_na(scalars_dfs):
    scalars_df, scalars_pandas_df = scalars_dfs
    scalars_df = scalars_df.copy()
    scalars_pandas_df = scalars_pandas_df.copy()
    scalars_df = scalars_df.set_index("bytes_col")
    scalars_pandas_df = scalars_pandas_df.set_index("bytes_col")
    drop_index = scalars_df.iloc[[3, 5]].index
    drop_pandas_index = scalars_pandas_df.iloc[[3, 5]].index

    pd_result = scalars_pandas_df.drop(index=drop_pandas_index)  # drop_pandas_index)
    bf_result = scalars_df.drop(index=drop_index).to_pandas()

    pd.testing.assert_frame_equal(pd_result, bf_result)


@skip_legacy_pandas
def test_drop_bigframes_multiindex(scalars_dfs):
    scalars_df, scalars_pandas_df = scalars_dfs
    scalars_df = scalars_df.copy()
    scalars_pandas_df = scalars_pandas_df.copy()
    sub_df = scalars_df.iloc[[4, 1, 2]]
    sub_pandas_df = scalars_pandas_df.iloc[[4, 1, 2]]
    sub_df = sub_df.set_index(["bytes_col", "numeric_col"])
    sub_pandas_df = sub_pandas_df.set_index(["bytes_col", "numeric_col"])
    drop_index = sub_df.index
    drop_pandas_index = sub_pandas_df.index

    scalars_df = scalars_df.set_index(["bytes_col", "numeric_col"])
    scalars_pandas_df = scalars_pandas_df.set_index(["bytes_col", "numeric_col"])
    bf_result = scalars_df.drop(index=drop_index).to_pandas()
    pd_result = scalars_pandas_df.drop(index=drop_pandas_index)

    pd.testing.assert_frame_equal(pd_result, bf_result)


def test_drop_labels_axis_0(scalars_dfs):
    scalars_df, scalars_pandas_df = scalars_dfs

    pd_result = scalars_pandas_df.drop(labels=[4, 1, 2], axis=0)
    bf_result = scalars_df.drop(labels=[4, 1, 2], axis=0).to_pandas()

    pd.testing.assert_frame_equal(pd_result, bf_result)


def test_drop_index_and_columns(scalars_dfs):
    scalars_df, scalars_pandas_df = scalars_dfs

    pd_result = scalars_pandas_df.drop(index=[4, 1, 2], columns="int64_col")
    bf_result = scalars_df.drop(index=[4, 1, 2], columns="int64_col").to_pandas()

    pd.testing.assert_frame_equal(pd_result, bf_result)


def test_rename(scalars_dfs):
    scalars_df, scalars_pandas_df = scalars_dfs
    col_name_dict = {"bool_col": 1.2345}
    df_pandas = scalars_df.rename(columns=col_name_dict).to_pandas()
    pd.testing.assert_index_equal(
        df_pandas.columns, scalars_pandas_df.rename(columns=col_name_dict).columns
    )


def test_df_peek(scalars_dfs_maybe_ordered):
    scalars_df, scalars_pandas_df = scalars_dfs_maybe_ordered
    peek_result = scalars_df.peek(n=3, force=False)
    pd.testing.assert_index_equal(scalars_pandas_df.columns, peek_result.columns)
    assert len(peek_result) == 3


def test_df_peek_filtered(scalars_dfs):
    scalars_df, scalars_pandas_df = scalars_dfs
    peek_result = scalars_df[scalars_df.int64_col != 0].peek(n=3, force=False)
    pd.testing.assert_index_equal(scalars_pandas_df.columns, peek_result.columns)
    assert len(peek_result) == 3


def test_df_peek_exception(scalars_dfs):
    scalars_df, _ = scalars_dfs

    with pytest.raises(ValueError):
        # Window ops aren't compatible with efficient peeking
        scalars_df[["int64_col", "int64_too"]].cumsum().peek(n=3, force=False)


def test_df_peek_force_default(scalars_dfs):
    scalars_df, scalars_pandas_df = scalars_dfs
    peek_result = scalars_df[["int64_col", "int64_too"]].cumsum().peek(n=3)
    pd.testing.assert_index_equal(
        scalars_pandas_df[["int64_col", "int64_too"]].columns, peek_result.columns
    )
    assert len(peek_result) == 3


def test_df_peek_reset_index(scalars_dfs):
    scalars_df, scalars_pandas_df = scalars_dfs
    peek_result = (
        scalars_df[["int64_col", "int64_too"]].reset_index(drop=True).peek(n=3)
    )
    pd.testing.assert_index_equal(
        scalars_pandas_df[["int64_col", "int64_too"]].columns, peek_result.columns
    )
    assert len(peek_result) == 3


def test_repr_w_all_rows(scalars_dfs):
    scalars_df, scalars_pandas_df = scalars_dfs

    # Remove columns with flaky formatting, like NUMERIC columns (which use the
    # object dtype). Also makes a copy so that mutating the index name doesn't
    # break other tests.
    scalars_df = scalars_df.drop(columns=["numeric_col"])
    scalars_pandas_df = scalars_pandas_df.drop(columns=["numeric_col"])

    # When there are 10 or fewer rows, the outputs should be identical.
    actual = repr(scalars_df.head(10))

    with display_options.pandas_repr(bigframes.options.display):
        expected = repr(scalars_pandas_df.head(10))

    assert actual == expected


def test_repr_html_w_all_rows(scalars_dfs):
    scalars_df, _ = scalars_dfs
    # get a pandas df of the expected format
    df, _ = scalars_df._block.to_pandas()
    pandas_df = df.set_axis(scalars_df._block.column_labels, axis=1)
    pandas_df.index.name = scalars_df.index.name

    # When there are 10 or fewer rows, the outputs should be identical except for the extra note.
    actual = scalars_df.head(10)._repr_html_()
    with display_options.pandas_repr(bigframes.options.display):
        pandas_repr = pandas_df.head(10)._repr_html_()

    expected = (
        pandas_repr
        + f"[{len(pandas_df.index)} rows x {len(pandas_df.columns)} columns in total]"
    )
    assert actual == expected


def test_df_column_name_with_space(scalars_dfs):
    scalars_df, scalars_pandas_df = scalars_dfs
    col_name_dict = {"bool_col": "bool  col"}
    df_pandas = scalars_df.rename(columns=col_name_dict).to_pandas()
    pd.testing.assert_index_equal(
        df_pandas.columns, scalars_pandas_df.rename(columns=col_name_dict).columns
    )


def test_df_column_name_duplicate(scalars_dfs):
    scalars_df, scalars_pandas_df = scalars_dfs
    col_name_dict = {"int64_too": "int64_col"}
    df_pandas = scalars_df.rename(columns=col_name_dict).to_pandas()
    pd.testing.assert_index_equal(
        df_pandas.columns, scalars_pandas_df.rename(columns=col_name_dict).columns
    )


def test_get_df_column_name_duplicate(scalars_dfs):
    scalars_df, scalars_pandas_df = scalars_dfs
    col_name_dict = {"int64_too": "int64_col"}

    bf_result = scalars_df.rename(columns=col_name_dict)["int64_col"].to_pandas()
    pd_result = scalars_pandas_df.rename(columns=col_name_dict)["int64_col"]
    pd.testing.assert_index_equal(bf_result.columns, pd_result.columns)


def test_filter_df(scalars_dfs):
    scalars_df, scalars_pandas_df = scalars_dfs

    bf_bool_series = scalars_df["bool_col"]
    bf_result = scalars_df[bf_bool_series].to_pandas()

    pd_bool_series = scalars_pandas_df["bool_col"]
    pd_result = scalars_pandas_df[pd_bool_series]

    assert_pandas_df_equal(bf_result, pd_result)


def test_assign_new_column(scalars_dfs):
    scalars_df, scalars_pandas_df = scalars_dfs
    kwargs = {"new_col": 2}
    df = scalars_df.assign(**kwargs)
    bf_result = df.to_pandas()
    pd_result = scalars_pandas_df.assign(**kwargs)

    # Convert default pandas dtypes `int64` to match BigQuery DataFrames dtypes.
    pd_result["new_col"] = pd_result["new_col"].astype("Int64")

    assert_pandas_df_equal(bf_result, pd_result)


def test_assign_new_column_w_loc(scalars_dfs):
    scalars_df, scalars_pandas_df = scalars_dfs
    bf_df = scalars_df.copy()
    pd_df = scalars_pandas_df.copy()
    bf_df.loc[:, "new_col"] = 2
    pd_df.loc[:, "new_col"] = 2
    bf_result = bf_df.to_pandas()
    pd_result = pd_df

    # Convert default pandas dtypes `int64` to match BigQuery DataFrames dtypes.
    pd_result["new_col"] = pd_result["new_col"].astype("Int64")

    pd.testing.assert_frame_equal(bf_result, pd_result)


@pytest.mark.parametrize(
    ("scalar",),
    [
        (2.1,),
        (None,),
    ],
)
def test_assign_new_column_w_setitem(scalars_dfs, scalar):
    scalars_df, scalars_pandas_df = scalars_dfs
    bf_df = scalars_df.copy()
    pd_df = scalars_pandas_df.copy()
    bf_df["new_col"] = scalar
    pd_df["new_col"] = scalar
    bf_result = bf_df.to_pandas()
    pd_result = pd_df

    # Convert default pandas dtypes `float64` to match BigQuery DataFrames dtypes.
    pd_result["new_col"] = pd_result["new_col"].astype("Float64")

    pd.testing.assert_frame_equal(bf_result, pd_result)


def test_assign_new_column_w_setitem_dataframe(scalars_dfs):
    scalars_df, scalars_pandas_df = scalars_dfs
    bf_df = scalars_df.copy()
    pd_df = scalars_pandas_df.copy()
    bf_df["int64_col"] = bf_df["int64_too"].to_frame()
    pd_df["int64_col"] = pd_df["int64_too"].to_frame()

    # Convert default pandas dtypes `int64` to match BigQuery DataFrames dtypes.
    pd_df["int64_col"] = pd_df["int64_col"].astype("Int64")

    pd.testing.assert_frame_equal(bf_df.to_pandas(), pd_df)


def test_assign_new_column_w_setitem_dataframe_error(scalars_dfs):
    scalars_df, scalars_pandas_df = scalars_dfs
    bf_df = scalars_df.copy()
    pd_df = scalars_pandas_df.copy()

    with pytest.raises(ValueError):
        bf_df["impossible_col"] = bf_df[["int64_too", "string_col"]]
    with pytest.raises(ValueError):
        pd_df["impossible_col"] = pd_df[["int64_too", "string_col"]]


def test_assign_new_column_w_setitem_list(scalars_dfs):
    scalars_df, scalars_pandas_df = scalars_dfs
    bf_df = scalars_df.copy()
    pd_df = scalars_pandas_df.copy()
    bf_df["new_col"] = [9, 8, 7, 6, 5, 4, 3, 2, 1]
    pd_df["new_col"] = [9, 8, 7, 6, 5, 4, 3, 2, 1]
    bf_result = bf_df.to_pandas()
    pd_result = pd_df

    # Convert default pandas dtypes `int64` to match BigQuery DataFrames dtypes.
    pd_result["new_col"] = pd_result["new_col"].astype("Int64")

    pd.testing.assert_frame_equal(bf_result, pd_result)


def test_assign_new_column_w_setitem_list_repeated(scalars_dfs):
    scalars_df, scalars_pandas_df = scalars_dfs
    bf_df = scalars_df.copy()
    pd_df = scalars_pandas_df.copy()
    bf_df["new_col"] = [9, 8, 7, 6, 5, 4, 3, 2, 1]
    pd_df["new_col"] = [9, 8, 7, 6, 5, 4, 3, 2, 1]
    bf_df["new_col_2"] = [1, 3, 2, 5, 4, 7, 6, 9, 8]
    pd_df["new_col_2"] = [1, 3, 2, 5, 4, 7, 6, 9, 8]
    bf_result = bf_df.to_pandas()
    pd_result = pd_df

    # Convert default pandas dtypes `int64` to match BigQuery DataFrames dtypes.
    pd_result["new_col"] = pd_result["new_col"].astype("Int64")
    pd_result["new_col_2"] = pd_result["new_col_2"].astype("Int64")

    pd.testing.assert_frame_equal(bf_result, pd_result)


def test_assign_new_column_w_setitem_list_custom_index(scalars_dfs):
    scalars_df, scalars_pandas_df = scalars_dfs
    bf_df = scalars_df.copy()
    pd_df = scalars_pandas_df.copy()

    # set the custom index
    pd_df = pd_df.set_index(["string_col", "int64_col"])
    bf_df = bf_df.set_index(["string_col", "int64_col"])

    bf_df["new_col"] = [9, 8, 7, 6, 5, 4, 3, 2, 1]
    pd_df["new_col"] = [9, 8, 7, 6, 5, 4, 3, 2, 1]
    bf_result = bf_df.to_pandas()
    pd_result = pd_df

    # Convert default pandas dtypes `int64` to match BigQuery DataFrames dtypes.
    pd_result["new_col"] = pd_result["new_col"].astype("Int64")

    pd.testing.assert_frame_equal(bf_result, pd_result)


def test_assign_new_column_w_setitem_list_error(scalars_dfs):
    scalars_df, scalars_pandas_df = scalars_dfs
    bf_df = scalars_df.copy()
    pd_df = scalars_pandas_df.copy()

    with pytest.raises(ValueError):
        pd_df["new_col"] = [1, 2, 3]  # should be len 9, is 3
    with pytest.raises(ValueError):
        bf_df["new_col"] = [1, 2, 3]


def test_assign_existing_column(scalars_dfs):
    scalars_df, scalars_pandas_df = scalars_dfs
    kwargs = {"int64_col": 2}
    df = scalars_df.assign(**kwargs)
    bf_result = df.to_pandas()
    pd_result = scalars_pandas_df.assign(**kwargs)

    # Convert default pandas dtypes `int64` to match BigQuery DataFrames dtypes.
    pd_result["int64_col"] = pd_result["int64_col"].astype("Int64")

    assert_pandas_df_equal(bf_result, pd_result)


def test_assign_listlike_to_empty_df(session):
    empty_df = dataframe.DataFrame(session=session)
    empty_pandas_df = pd.DataFrame()

    bf_result = empty_df.assign(new_col=[1, 2, 3])
    pd_result = empty_pandas_df.assign(new_col=[1, 2, 3])

    pd_result["new_col"] = pd_result["new_col"].astype("Int64")
    pd_result.index = pd_result.index.astype("Int64")
    assert_pandas_df_equal(bf_result.to_pandas(), pd_result)


def test_assign_to_empty_df_multiindex_error(session):
    empty_df = dataframe.DataFrame(session=session)
    empty_pandas_df = pd.DataFrame()

    empty_df["empty_col_1"] = typing.cast(series.Series, [])
    empty_df["empty_col_2"] = typing.cast(series.Series, [])
    empty_pandas_df["empty_col_1"] = []
    empty_pandas_df["empty_col_2"] = []
    empty_df = empty_df.set_index(["empty_col_1", "empty_col_2"])
    empty_pandas_df = empty_pandas_df.set_index(["empty_col_1", "empty_col_2"])

    with pytest.raises(ValueError):
        empty_df.assign(new_col=[1, 2, 3, 4, 5, 6, 7, 8, 9])
    with pytest.raises(ValueError):
        empty_pandas_df.assign(new_col=[1, 2, 3, 4, 5, 6, 7, 8, 9])


@pytest.mark.parametrize(
    ("ordered"),
    [
        (True),
        (False),
    ],
)
def test_assign_series(scalars_dfs, ordered):
    scalars_df, scalars_pandas_df = scalars_dfs
    column_name = "int64_col"
    df = scalars_df.assign(new_col=scalars_df[column_name])
    bf_result = df.to_pandas(ordered=ordered)
    pd_result = scalars_pandas_df.assign(new_col=scalars_pandas_df[column_name])

    assert_pandas_df_equal(bf_result, pd_result, ignore_order=not ordered)


def test_assign_series_overwrite(scalars_dfs):
    scalars_df, scalars_pandas_df = scalars_dfs
    column_name = "int64_col"
    df = scalars_df.assign(**{column_name: scalars_df[column_name] + 3})
    bf_result = df.to_pandas()
    pd_result = scalars_pandas_df.assign(
        **{column_name: scalars_pandas_df[column_name] + 3}
    )

    assert_pandas_df_equal(bf_result, pd_result)


def test_assign_sequential(scalars_dfs):
    scalars_df, scalars_pandas_df = scalars_dfs
    kwargs = {"int64_col": 2, "new_col": 3, "new_col2": 4}
    df = scalars_df.assign(**kwargs)
    bf_result = df.to_pandas()
    pd_result = scalars_pandas_df.assign(**kwargs)

    # Convert default pandas dtypes `int64` to match BigQuery DataFrames dtypes.
    pd_result["int64_col"] = pd_result["int64_col"].astype("Int64")
    pd_result["new_col"] = pd_result["new_col"].astype("Int64")
    pd_result["new_col2"] = pd_result["new_col2"].astype("Int64")

    assert_pandas_df_equal(bf_result, pd_result)


# Require an index so that the self-join is consistent each time.
def test_assign_same_table_different_index_performs_self_join(
    scalars_df_index, scalars_pandas_df_index
):
    column_name = "int64_col"
    bf_df = scalars_df_index.assign(
        alternative_index=scalars_df_index["rowindex_2"] + 2
    )
    pd_df = scalars_pandas_df_index.assign(
        alternative_index=scalars_pandas_df_index["rowindex_2"] + 2
    )
    bf_df_2 = bf_df.set_index("alternative_index")
    pd_df_2 = pd_df.set_index("alternative_index")
    bf_result = bf_df.assign(new_col=bf_df_2[column_name] * 10).to_pandas()
    pd_result = pd_df.assign(new_col=pd_df_2[column_name] * 10)

    pandas.testing.assert_frame_equal(bf_result, pd_result)


# Different table expression must have Index
def test_assign_different_df(
    scalars_df_index, scalars_df_2_index, scalars_pandas_df_index
):
    column_name = "int64_col"
    df = scalars_df_index.assign(new_col=scalars_df_2_index[column_name])
    bf_result = df.to_pandas()
    # Doesn't matter to pandas if it comes from the same DF or a different DF.
    pd_result = scalars_pandas_df_index.assign(
        new_col=scalars_pandas_df_index[column_name]
    )

    assert_pandas_df_equal(bf_result, pd_result)


def test_assign_different_df_w_loc(
    scalars_df_index, scalars_df_2_index, scalars_pandas_df_index
):
    bf_df = scalars_df_index.copy()
    bf_df2 = scalars_df_2_index.copy()
    pd_df = scalars_pandas_df_index.copy()
    assert "int64_col" in bf_df.columns
    assert "int64_col" in pd_df.columns
    bf_df.loc[:, "int64_col"] = bf_df2.loc[:, "int64_col"] + 1
    pd_df.loc[:, "int64_col"] = pd_df.loc[:, "int64_col"] + 1
    bf_result = bf_df.to_pandas()
    pd_result = pd_df

    # Convert default pandas dtypes `int64` to match BigQuery DataFrames dtypes.
    pd_result["int64_col"] = pd_result["int64_col"].astype("Int64")

    pd.testing.assert_frame_equal(bf_result, pd_result)


def test_assign_different_df_w_setitem(
    scalars_df_index, scalars_df_2_index, scalars_pandas_df_index
):
    bf_df = scalars_df_index.copy()
    bf_df2 = scalars_df_2_index.copy()
    pd_df = scalars_pandas_df_index.copy()
    assert "int64_col" in bf_df.columns
    assert "int64_col" in pd_df.columns
    bf_df["int64_col"] = bf_df2["int64_col"] + 1
    pd_df["int64_col"] = pd_df["int64_col"] + 1
    bf_result = bf_df.to_pandas()
    pd_result = pd_df

    # Convert default pandas dtypes `int64` to match BigQuery DataFrames dtypes.
    pd_result["int64_col"] = pd_result["int64_col"].astype("Int64")

    pd.testing.assert_frame_equal(bf_result, pd_result)


def test_assign_callable_lambda(scalars_dfs):
    scalars_df, scalars_pandas_df = scalars_dfs
    kwargs = {"new_col": lambda x: x["int64_col"] + x["int64_too"]}
    df = scalars_df.assign(**kwargs)
    bf_result = df.to_pandas()
    pd_result = scalars_pandas_df.assign(**kwargs)

    # Convert default pandas dtypes `int64` to match BigQuery DataFrames dtypes.
    pd_result["new_col"] = pd_result["new_col"].astype("Int64")

    assert_pandas_df_equal(bf_result, pd_result)


@skip_legacy_pandas
@pytest.mark.parametrize(
    ("axis", "how", "ignore_index"),
    [
        (0, "any", False),
        (0, "any", True),
        (1, "any", False),
        (1, "all", False),
    ],
)
def test_df_dropna(scalars_dfs, axis, how, ignore_index):
    scalars_df, scalars_pandas_df = scalars_dfs
    df = scalars_df.dropna(axis=axis, how=how, ignore_index=ignore_index)
    bf_result = df.to_pandas()
    pd_result = scalars_pandas_df.dropna(axis=axis, how=how, ignore_index=ignore_index)

    # Pandas uses int64 instead of Int64 (nullable) dtype.
    pd_result.index = pd_result.index.astype(pd.Int64Dtype())
    pandas.testing.assert_frame_equal(bf_result, pd_result)


@skip_legacy_pandas
def test_df_dropna_range_columns(scalars_dfs):
    scalars_df, scalars_pandas_df = scalars_dfs
    scalars_df = scalars_df.copy()
    scalars_pandas_df = scalars_pandas_df.copy()
    scalars_df.columns = pandas.RangeIndex(0, len(scalars_df.columns))
    scalars_pandas_df.columns = pandas.RangeIndex(0, len(scalars_pandas_df.columns))

    df = scalars_df.dropna()
    bf_result = df.to_pandas()
    pd_result = scalars_pandas_df.dropna()

    pandas.testing.assert_frame_equal(bf_result, pd_result)


def test_df_interpolate(scalars_dfs):
    scalars_df, scalars_pandas_df = scalars_dfs
    columns = ["int64_col", "int64_too", "float64_col"]
    bf_result = scalars_df[columns].interpolate().to_pandas()
    # Pandas can only interpolate on "float64" columns
    # https://github.com/pandas-dev/pandas/issues/40252
    pd_result = scalars_pandas_df[columns].astype("float64").interpolate()

    pandas.testing.assert_frame_equal(
        bf_result,
        pd_result,
        check_index_type=False,
        check_dtype=False,
    )


def test_df_fillna(scalars_dfs):
    scalars_df, scalars_pandas_df = scalars_dfs
    df = scalars_df[["int64_col", "float64_col"]].fillna(3)
    bf_result = df.to_pandas()
    pd_result = scalars_pandas_df[["int64_col", "float64_col"]].fillna(3)

    pandas.testing.assert_frame_equal(bf_result, pd_result)


def test_df_replace_scalar_scalar(scalars_dfs):
    scalars_df, scalars_pandas_df = scalars_dfs
    bf_result = scalars_df.replace(555.555, 3).to_pandas()
    pd_result = scalars_pandas_df.replace(555.555, 3)

    # pandas has narrower result types as they are determined dynamically
    pd.testing.assert_frame_equal(pd_result, bf_result, check_dtype=False)


def test_df_replace_regex_scalar(scalars_dfs):
    scalars_df, scalars_pandas_df = scalars_dfs
    bf_result = scalars_df.replace("^H.l", "Howdy, Planet!", regex=True).to_pandas()
    pd_result = scalars_pandas_df.replace("^H.l", "Howdy, Planet!", regex=True)

    pd.testing.assert_frame_equal(
        pd_result,
        bf_result,
    )


def test_df_replace_list_scalar(scalars_dfs):
    scalars_df, scalars_pandas_df = scalars_dfs
    bf_result = scalars_df.replace([555.555, 3.2], 3).to_pandas()
    pd_result = scalars_pandas_df.replace([555.555, 3.2], 3)

    # pandas has narrower result types as they are determined dynamically
    pd.testing.assert_frame_equal(
        pd_result,
        bf_result,
        check_dtype=False,
    )


def test_df_replace_value_dict(scalars_dfs):
    scalars_df, scalars_pandas_df = scalars_dfs
    bf_result = scalars_df.replace(1, {"int64_col": 100, "int64_too": 200}).to_pandas()
    pd_result = scalars_pandas_df.replace(1, {"int64_col": 100, "int64_too": 200})

    pd.testing.assert_frame_equal(
        pd_result,
        bf_result,
    )


def test_df_ffill(scalars_dfs):
    scalars_df, scalars_pandas_df = scalars_dfs
    bf_result = scalars_df[["int64_col", "float64_col"]].ffill(limit=1).to_pandas()
    pd_result = scalars_pandas_df[["int64_col", "float64_col"]].ffill(limit=1)

    pandas.testing.assert_frame_equal(bf_result, pd_result)


def test_df_bfill(scalars_dfs):
    scalars_df, scalars_pandas_df = scalars_dfs
    bf_result = scalars_df[["int64_col", "float64_col"]].bfill().to_pandas()
    pd_result = scalars_pandas_df[["int64_col", "float64_col"]].bfill()

    pandas.testing.assert_frame_equal(bf_result, pd_result)


def test_apply_series_series_callable(
    scalars_df_index,
    scalars_pandas_df_index,
):
    columns = ["int64_too", "int64_col"]

    def foo(series, arg1, arg2, *, kwarg1=0, kwarg2=0):
        return series**2 + (arg1 * arg2 % 4) + (kwarg1 * kwarg2 % 7)

    bf_result = (
        scalars_df_index[columns]
        .apply(foo, args=(33, 61), kwarg1=52, kwarg2=21)
        .to_pandas()
    )

    pd_result = scalars_pandas_df_index[columns].apply(
        foo, args=(33, 61), kwarg1=52, kwarg2=21
    )

    pandas.testing.assert_frame_equal(bf_result, pd_result)


def test_apply_series_listlike_callable(
    scalars_df_index,
    scalars_pandas_df_index,
):
    columns = ["int64_too", "int64_col"]
    bf_result = (
        scalars_df_index[columns].apply(lambda x: [len(x), x.min(), 24]).to_pandas()
    )

    pd_result = scalars_pandas_df_index[columns].apply(lambda x: [len(x), x.min(), 24])

    # Convert default pandas dtypes `int64` to match BigQuery DataFrames dtypes.
    pd_result.index = pd_result.index.astype("Int64")
    pd_result = pd_result.astype("Int64")
    pandas.testing.assert_frame_equal(bf_result, pd_result)


def test_apply_series_scalar_callable(
    scalars_df_index,
    scalars_pandas_df_index,
):
    columns = ["int64_too", "int64_col"]
    bf_result = scalars_df_index[columns].apply(lambda x: x.sum())

    pd_result = scalars_pandas_df_index[columns].apply(lambda x: x.sum())

    pandas.testing.assert_series_equal(bf_result, pd_result)


def test_df_pipe(
    scalars_df_index,
    scalars_pandas_df_index,
):
    columns = ["int64_too", "int64_col"]

    def foo(x: int, y: int, df):
        return (df + x) % y

    bf_result = (
        scalars_df_index[columns]
        .pipe((foo, "df"), x=7, y=9)
        .pipe(lambda x: x**2)
        .to_pandas()
    )

    pd_result = (
        scalars_pandas_df_index[columns]
        .pipe((foo, "df"), x=7, y=9)
        .pipe(lambda x: x**2)
    )

    pandas.testing.assert_frame_equal(bf_result, pd_result)


def test_df_keys(
    scalars_df_index,
    scalars_pandas_df_index,
):
    pandas.testing.assert_index_equal(
        scalars_df_index.keys(), scalars_pandas_df_index.keys()
    )


def test_df_iter(
    scalars_df_index,
    scalars_pandas_df_index,
):
    for bf_i, df_i in zip(scalars_df_index, scalars_pandas_df_index):
        assert bf_i == df_i


@skip_legacy_pandas
def test_iterrows(
    scalars_df_index,
    scalars_pandas_df_index,
):
    scalars_df_index = scalars_df_index.add_suffix("_suffix", axis=1)
    scalars_pandas_df_index = scalars_pandas_df_index.add_suffix("_suffix", axis=1)
    for (bf_index, bf_series), (pd_index, pd_series) in zip(
        scalars_df_index.iterrows(), scalars_pandas_df_index.iterrows()
    ):
        assert bf_index == pd_index
        pandas.testing.assert_series_equal(bf_series, pd_series)


@pytest.mark.parametrize(
    (
        "index",
        "name",
    ),
    [
        (
            True,
            "my_df",
        ),
        (False, None),
    ],
)
def test_itertuples(scalars_df_index, index, name):
    # Numeric has slightly different representation as a result of conversions.
    bf_tuples = scalars_df_index.itertuples(index, name)
    pd_tuples = scalars_df_index.to_pandas().itertuples(index, name)
    for bf_tuple, pd_tuple in zip(bf_tuples, pd_tuples):
        assert bf_tuple == pd_tuple


def test_df_isin_list(scalars_dfs):
    scalars_df, scalars_pandas_df = scalars_dfs
    values = ["Hello, World!", 55555, 2.51, pd.NA, True]
    bf_result = (
        scalars_df[["int64_col", "float64_col", "string_col", "bool_col"]]
        .isin(values)
        .to_pandas()
    )
    pd_result = scalars_pandas_df[
        ["int64_col", "float64_col", "string_col", "bool_col"]
    ].isin(values)

    pandas.testing.assert_frame_equal(bf_result, pd_result.astype("boolean"))


def test_df_isin_dict(scalars_dfs):
    scalars_df, scalars_pandas_df = scalars_dfs
    values = {
        "string_col": ["Hello, World!", 55555, 2.51, pd.NA, True],
        "int64_col": [5555, 2.51],
        "bool_col": [pd.NA],
    }
    bf_result = (
        scalars_df[["int64_col", "float64_col", "string_col", "bool_col"]]
        .isin(values)
        .to_pandas()
    )
    pd_result = scalars_pandas_df[
        ["int64_col", "float64_col", "string_col", "bool_col"]
    ].isin(values)

    pandas.testing.assert_frame_equal(bf_result, pd_result.astype("boolean"))


def test_df_cross_merge(scalars_dfs):
    scalars_df, scalars_pandas_df = scalars_dfs
    left_columns = ["int64_col", "float64_col", "rowindex_2"]
    right_columns = ["int64_col", "bool_col", "string_col", "rowindex_2"]

    left = scalars_df[left_columns]
    # Offset the rows somewhat so that outer join can have an effect.
    right = scalars_df[right_columns].assign(rowindex_2=scalars_df["rowindex_2"] + 2)

    bf_result = left.merge(right, "cross").to_pandas()

    pd_result = scalars_pandas_df[left_columns].merge(
        scalars_pandas_df[right_columns].assign(
            rowindex_2=scalars_pandas_df["rowindex_2"] + 2
        ),
        "cross",
    )
    pd.testing.assert_frame_equal(bf_result, pd_result, check_index_type=False)


@pytest.mark.parametrize(
    ("merge_how",),
    [
        ("inner",),
        ("outer",),
        ("left",),
        ("right",),
    ],
)
def test_df_merge(scalars_dfs, merge_how):
    scalars_df, scalars_pandas_df = scalars_dfs
    on = "rowindex_2"
    left_columns = ["int64_col", "float64_col", "rowindex_2"]
    right_columns = ["int64_col", "bool_col", "string_col", "rowindex_2"]

    left = scalars_df[left_columns]
    # Offset the rows somewhat so that outer join can have an effect.
    right = scalars_df[right_columns].assign(rowindex_2=scalars_df["rowindex_2"] + 2)

    df = left.merge(right, merge_how, on, sort=True)
    bf_result = df.to_pandas()

    pd_result = scalars_pandas_df[left_columns].merge(
        scalars_pandas_df[right_columns].assign(
            rowindex_2=scalars_pandas_df["rowindex_2"] + 2
        ),
        merge_how,
        on,
        sort=True,
    )

    assert_pandas_df_equal(
        bf_result, pd_result, ignore_order=True, check_index_type=False
    )


@pytest.mark.parametrize(
    ("left_on", "right_on"),
    [
        (["int64_col", "rowindex_2"], ["int64_col", "rowindex_2"]),
        (["rowindex_2", "int64_col"], ["int64_col", "rowindex_2"]),
        (["rowindex_2", "float64_col"], ["int64_col", "rowindex_2"]),
    ],
)
def test_df_merge_multi_key(scalars_dfs, left_on, right_on):
    scalars_df, scalars_pandas_df = scalars_dfs
    left_columns = ["int64_col", "float64_col", "rowindex_2"]
    right_columns = ["int64_col", "bool_col", "string_col", "rowindex_2"]

    left = scalars_df[left_columns]
    # Offset the rows somewhat so that outer join can have an effect.
    right = scalars_df[right_columns].assign(rowindex_2=scalars_df["rowindex_2"] + 2)

    df = left.merge(right, "outer", left_on=left_on, right_on=right_on, sort=True)
    bf_result = df.to_pandas()

    pd_result = scalars_pandas_df[left_columns].merge(
        scalars_pandas_df[right_columns].assign(
            rowindex_2=scalars_pandas_df["rowindex_2"] + 2
        ),
        "outer",
        left_on=left_on,
        right_on=right_on,
        sort=True,
    )

    assert_pandas_df_equal(
        bf_result, pd_result, ignore_order=True, check_index_type=False
    )


@pytest.mark.parametrize(
    ("merge_how",),
    [
        ("inner",),
        ("outer",),
        ("left",),
        ("right",),
    ],
)
def test_merge_custom_col_name(scalars_dfs, merge_how):
    scalars_df, scalars_pandas_df = scalars_dfs
    left_columns = ["int64_col", "float64_col"]
    right_columns = ["int64_col", "bool_col", "string_col"]
    on = "int64_col"
    rename_columns = {"float64_col": "f64_col"}

    left = scalars_df[left_columns]
    left = left.rename(columns=rename_columns)
    right = scalars_df[right_columns]
    df = left.merge(right, merge_how, on, sort=True)
    bf_result = df.to_pandas()

    pandas_left_df = scalars_pandas_df[left_columns]
    pandas_left_df = pandas_left_df.rename(columns=rename_columns)
    pandas_right_df = scalars_pandas_df[right_columns]
    pd_result = pandas_left_df.merge(pandas_right_df, merge_how, on, sort=True)

    assert_pandas_df_equal(
        bf_result, pd_result, ignore_order=True, check_index_type=False
    )


@pytest.mark.parametrize(
    ("merge_how",),
    [
        ("inner",),
        ("outer",),
        ("left",),
        ("right",),
    ],
)
def test_merge_left_on_right_on(scalars_dfs, merge_how):
    scalars_df, scalars_pandas_df = scalars_dfs
    left_columns = ["int64_col", "float64_col", "int64_too"]
    right_columns = ["int64_col", "bool_col", "string_col", "rowindex_2"]

    left = scalars_df[left_columns]
    right = scalars_df[right_columns]

    df = left.merge(
        right, merge_how, left_on="int64_too", right_on="rowindex_2", sort=True
    )
    bf_result = df.to_pandas()

    pd_result = scalars_pandas_df[left_columns].merge(
        scalars_pandas_df[right_columns],
        merge_how,
        left_on="int64_too",
        right_on="rowindex_2",
        sort=True,
    )

    assert_pandas_df_equal(
        bf_result, pd_result, ignore_order=True, check_index_type=False
    )


def test_get_dtypes(scalars_df_default_index):
    dtypes = scalars_df_default_index.dtypes
    dtypes_dict: Dict[str, bigframes.dtypes.Dtype] = {
        "bool_col": pd.BooleanDtype(),
        "bytes_col": pd.ArrowDtype(pa.binary()),
        "date_col": pd.ArrowDtype(pa.date32()),
        "datetime_col": pd.ArrowDtype(pa.timestamp("us")),
        "geography_col": gpd.array.GeometryDtype(),
        "int64_col": pd.Int64Dtype(),
        "int64_too": pd.Int64Dtype(),
        "numeric_col": pd.ArrowDtype(pa.decimal128(38, 9)),
        "float64_col": pd.Float64Dtype(),
        "rowindex": pd.Int64Dtype(),
        "rowindex_2": pd.Int64Dtype(),
        "string_col": pd.StringDtype(storage="pyarrow"),
        "time_col": pd.ArrowDtype(pa.time64("us")),
        "timestamp_col": pd.ArrowDtype(pa.timestamp("us", tz="UTC")),
    }
    pd.testing.assert_series_equal(
        dtypes,
        pd.Series(dtypes_dict),
    )


def test_get_dtypes_array_struct_query(session):
    df = session.read_gbq(
        """SELECT
        [1, 3, 2] AS array_column,
        STRUCT(
            "a" AS string_field,
            1.2 AS float_field) AS struct_column"""
    )

    dtypes = df.dtypes
    pd.testing.assert_series_equal(
        dtypes,
        pd.Series(
            {
                "array_column": pd.ArrowDtype(pa.list_(pa.int64())),
                "struct_column": pd.ArrowDtype(
                    pa.struct(
                        [
                            ("string_field", pa.string()),
                            ("float_field", pa.float64()),
                        ]
                    )
                ),
            }
        ),
    )


def test_get_dtypes_array_struct_table(nested_df):
    dtypes = nested_df.dtypes
    pd.testing.assert_series_equal(
        dtypes,
        pd.Series(
            {
                "customer_id": pd.StringDtype(storage="pyarrow"),
                "day": pd.ArrowDtype(pa.date32()),
                "flag": pd.Int64Dtype(),
                "event_sequence": pd.ArrowDtype(
                    pa.list_(
                        pa.struct(
                            [
                                (
                                    "data",
                                    pa.list_(
                                        pa.struct(
                                            [
                                                ("value", pa.float64()),
                                                ("key", pa.string()),
                                            ],
                                        ),
                                    ),
                                ),
                                ("timestamp", pa.timestamp("us", "UTC")),
                                ("category", pa.string()),
                            ]
                        ),
                    ),
                ),
            }
        ),
    )


def test_shape(scalars_dfs):
    scalars_df, scalars_pandas_df = scalars_dfs
    bf_result = scalars_df.shape
    pd_result = scalars_pandas_df.shape

    assert bf_result == pd_result


def test_len(scalars_dfs):
    scalars_df, scalars_pandas_df = scalars_dfs
    bf_result = len(scalars_df)
    pd_result = len(scalars_pandas_df)

    assert bf_result == pd_result


def test_size(scalars_dfs):
    scalars_df, scalars_pandas_df = scalars_dfs
    bf_result = scalars_df.size
    pd_result = scalars_pandas_df.size

    assert bf_result == pd_result


def test_ndim(scalars_dfs):
    scalars_df, scalars_pandas_df = scalars_dfs
    bf_result = scalars_df.ndim
    pd_result = scalars_pandas_df.ndim

    assert bf_result == pd_result


def test_empty_false(scalars_dfs):
    scalars_df, scalars_pandas_df = scalars_dfs

    bf_result = scalars_df.empty
    pd_result = scalars_pandas_df.empty

    assert bf_result == pd_result


def test_empty_true_column_filter(scalars_dfs):
    scalars_df, scalars_pandas_df = scalars_dfs

    bf_result = scalars_df[[]].empty
    pd_result = scalars_pandas_df[[]].empty

    assert bf_result == pd_result


def test_empty_true_row_filter(scalars_dfs: Tuple[dataframe.DataFrame, pd.DataFrame]):
    scalars_df, scalars_pandas_df = scalars_dfs
    bf_bool: series.Series = typing.cast(series.Series, scalars_df["bool_col"])
    pd_bool: pd.Series = scalars_pandas_df["bool_col"]
    bf_false = bf_bool.notna() & (bf_bool != bf_bool)
    pd_false = pd_bool.notna() & (pd_bool != pd_bool)

    bf_result = scalars_df[bf_false].empty
    pd_result = scalars_pandas_df[pd_false].empty

    assert pd_result
    assert bf_result == pd_result


def test_empty_true_memtable(session: bigframes.Session):
    bf_df = dataframe.DataFrame(session=session)
    pd_df = pd.DataFrame()

    bf_result = bf_df.empty
    pd_result = pd_df.empty

    assert pd_result
    assert bf_result == pd_result


@pytest.mark.parametrize(
    ("drop",),
    ((True,), (False,)),
)
def test_reset_index(scalars_df_index, scalars_pandas_df_index, drop):
    df = scalars_df_index.reset_index(drop=drop)
    assert df.index.name is None

    bf_result = df.to_pandas()
    pd_result = scalars_pandas_df_index.reset_index(drop=drop)

    # Pandas uses int64 instead of Int64 (nullable) dtype.
    pd_result.index = pd_result.index.astype(pd.Int64Dtype())

    # reset_index should maintain the original ordering.
    pandas.testing.assert_frame_equal(bf_result, pd_result)


def test_reset_index_then_filter(
    scalars_df_index,
    scalars_pandas_df_index,
):
    bf_filter = scalars_df_index["bool_col"].fillna(True)
    bf_df = scalars_df_index.reset_index()[bf_filter]
    bf_result = bf_df.to_pandas()
    pd_filter = scalars_pandas_df_index["bool_col"].fillna(True)
    pd_result = scalars_pandas_df_index.reset_index()[pd_filter]

    # Pandas uses int64 instead of Int64 (nullable) dtype.
    pd_result.index = pd_result.index.astype(pd.Int64Dtype())

    # reset_index should maintain the original ordering and index keys
    # post-filter will have gaps.
    pandas.testing.assert_frame_equal(bf_result, pd_result)


def test_reset_index_with_unnamed_index(
    scalars_df_index,
    scalars_pandas_df_index,
):
    scalars_df_index = scalars_df_index.copy()
    scalars_pandas_df_index = scalars_pandas_df_index.copy()

    scalars_df_index.index.name = None
    scalars_pandas_df_index.index.name = None
    df = scalars_df_index.reset_index(drop=False)
    assert df.index.name is None

    # reset_index(drop=False) creates a new column "index".
    assert df.columns[0] == "index"

    bf_result = df.to_pandas()
    pd_result = scalars_pandas_df_index.reset_index(drop=False)

    # Pandas uses int64 instead of Int64 (nullable) dtype.
    pd_result.index = pd_result.index.astype(pd.Int64Dtype())

    # reset_index should maintain the original ordering.
    pandas.testing.assert_frame_equal(bf_result, pd_result)


def test_reset_index_with_unnamed_multiindex(
    scalars_df_index,
    scalars_pandas_df_index,
):
    bf_df = dataframe.DataFrame(
        ([1, 2, 3], [2, 5, 7]),
        index=pd.MultiIndex.from_tuples([("a", "aa"), ("a", "aa")]),
    )
    pd_df = pd.DataFrame(
        ([1, 2, 3], [2, 5, 7]),
        index=pd.MultiIndex.from_tuples([("a", "aa"), ("a", "aa")]),
    )

    bf_df = bf_df.reset_index()
    pd_df = pd_df.reset_index()

    assert pd_df.columns[0] == "level_0"
    assert bf_df.columns[0] == "level_0"
    assert pd_df.columns[1] == "level_1"
    assert bf_df.columns[1] == "level_1"


def test_reset_index_with_unnamed_index_and_index_column(
    scalars_df_index,
    scalars_pandas_df_index,
):
    scalars_df_index = scalars_df_index.copy()
    scalars_pandas_df_index = scalars_pandas_df_index.copy()

    scalars_df_index.index.name = None
    scalars_pandas_df_index.index.name = None
    df = scalars_df_index.assign(index=scalars_df_index["int64_col"]).reset_index(
        drop=False
    )
    assert df.index.name is None

    # reset_index(drop=False) creates a new column "level_0" if the "index" column already exists.
    assert df.columns[0] == "level_0"

    bf_result = df.to_pandas()
    pd_result = scalars_pandas_df_index.assign(
        index=scalars_pandas_df_index["int64_col"]
    ).reset_index(drop=False)

    # Pandas uses int64 instead of Int64 (nullable) dtype.
    pd_result.index = pd_result.index.astype(pd.Int64Dtype())

    # reset_index should maintain the original ordering.
    pandas.testing.assert_frame_equal(bf_result, pd_result)


@pytest.mark.parametrize(
    ("drop",),
    (
        (True,),
        (False,),
    ),
)
@pytest.mark.parametrize(
    ("append",),
    (
        (True,),
        (False,),
    ),
)
@pytest.mark.parametrize(
    ("index_column",),
    (("int64_too",), ("string_col",), ("timestamp_col",)),
)
def test_set_index(scalars_dfs, index_column, drop, append):
    scalars_df, scalars_pandas_df = scalars_dfs
    df = scalars_df.set_index(index_column, append=append, drop=drop)
    bf_result = df.to_pandas()
    pd_result = scalars_pandas_df.set_index(index_column, append=append, drop=drop)

    # Sort to disambiguate when there are duplicate index labels.
    # Note: Doesn't use assert_pandas_df_equal_ignore_ordering because we get
    # "ValueError: 'timestamp_col' is both an index level and a column label,
    # which is ambiguous" when trying to sort by a column with the same name as
    # the index.
    bf_result = bf_result.sort_values("rowindex_2")
    pd_result = pd_result.sort_values("rowindex_2")

    pandas.testing.assert_frame_equal(bf_result, pd_result)


def test_set_index_key_error(scalars_dfs):
    scalars_df, scalars_pandas_df = scalars_dfs
    with pytest.raises(KeyError):
        scalars_pandas_df.set_index(["not_a_col"])
    with pytest.raises(KeyError):
        scalars_df.set_index(["not_a_col"])


@pytest.mark.parametrize(
    ("ascending",),
    ((True,), (False,)),
)
@pytest.mark.parametrize(
    ("na_position",),
    (("first",), ("last",)),
)
def test_sort_index(scalars_dfs, ascending, na_position):
    index_column = "int64_col"
    scalars_df, scalars_pandas_df = scalars_dfs
    df = scalars_df.set_index(index_column)
    bf_result = df.sort_index(ascending=ascending, na_position=na_position).to_pandas()
    pd_result = scalars_pandas_df.set_index(index_column).sort_index(
        ascending=ascending, na_position=na_position
    )
    pandas.testing.assert_frame_equal(bf_result, pd_result)


def test_df_abs(scalars_dfs_maybe_ordered):
    scalars_df, scalars_pandas_df = scalars_dfs_maybe_ordered
    columns = ["int64_col", "int64_too", "float64_col"]

    bf_result = scalars_df[columns].abs()
    pd_result = scalars_pandas_df[columns].abs()

    assert_dfs_equivalent(pd_result, bf_result)


def test_df_pos(scalars_dfs):
    scalars_df, scalars_pandas_df = scalars_dfs
    bf_result = (+scalars_df[["int64_col", "numeric_col"]]).to_pandas()
    pd_result = +scalars_pandas_df[["int64_col", "numeric_col"]]

    assert_pandas_df_equal(pd_result, bf_result)


def test_df_neg(scalars_dfs):
    scalars_df, scalars_pandas_df = scalars_dfs
    bf_result = (-scalars_df[["int64_col", "numeric_col"]]).to_pandas()
    pd_result = -scalars_pandas_df[["int64_col", "numeric_col"]]

    assert_pandas_df_equal(pd_result, bf_result)


def test_df_invert(scalars_dfs):
    scalars_df, scalars_pandas_df = scalars_dfs
    columns = ["int64_col", "bool_col"]

    bf_result = (~scalars_df[columns]).to_pandas()
    pd_result = ~scalars_pandas_df[columns]

    assert_pandas_df_equal(bf_result, pd_result)


def test_df_isnull(scalars_dfs):
    scalars_df, scalars_pandas_df = scalars_dfs

    columns = ["int64_col", "int64_too", "string_col", "bool_col"]
    bf_result = scalars_df[columns].isnull().to_pandas()
    pd_result = scalars_pandas_df[columns].isnull()

    # One of dtype mismatches to be documented. Here, the `bf_result.dtype` is
    # `BooleanDtype` but the `pd_result.dtype` is `bool`.
    pd_result["int64_col"] = pd_result["int64_col"].astype(pd.BooleanDtype())
    pd_result["int64_too"] = pd_result["int64_too"].astype(pd.BooleanDtype())
    pd_result["string_col"] = pd_result["string_col"].astype(pd.BooleanDtype())
    pd_result["bool_col"] = pd_result["bool_col"].astype(pd.BooleanDtype())

    assert_pandas_df_equal(bf_result, pd_result)


def test_df_notnull(scalars_dfs):
    scalars_df, scalars_pandas_df = scalars_dfs

    columns = ["int64_col", "int64_too", "string_col", "bool_col"]
    bf_result = scalars_df[columns].notnull().to_pandas()
    pd_result = scalars_pandas_df[columns].notnull()

    # One of dtype mismatches to be documented. Here, the `bf_result.dtype` is
    # `BooleanDtype` but the `pd_result.dtype` is `bool`.
    pd_result["int64_col"] = pd_result["int64_col"].astype(pd.BooleanDtype())
    pd_result["int64_too"] = pd_result["int64_too"].astype(pd.BooleanDtype())
    pd_result["string_col"] = pd_result["string_col"].astype(pd.BooleanDtype())
    pd_result["bool_col"] = pd_result["bool_col"].astype(pd.BooleanDtype())

    assert_pandas_df_equal(bf_result, pd_result)


@pytest.mark.parametrize(
    ("left_labels", "right_labels", "overwrite", "fill_value"),
    [
        (["a", "b", "c"], ["c", "a", "b"], True, None),
        (["a", "b", "c"], ["c", "a", "b"], False, None),
        (["a", "b", "c"], ["a", "b", "c"], False, 2),
    ],
    ids=[
        "one_one_match_overwrite",
        "one_one_match_no_overwrite",
        "exact_match",
    ],
)
def test_combine(
    scalars_df_index,
    scalars_df_2_index,
    scalars_pandas_df_index,
    left_labels,
    right_labels,
    overwrite,
    fill_value,
):
    if pd.__version__.startswith("1."):
        pytest.skip("pd.NA vs NaN not handled well in pandas 1.x.")
    columns = ["int64_too", "int64_col", "float64_col"]

    bf_df_a = scalars_df_index[columns]
    bf_df_a.columns = left_labels
    bf_df_b = scalars_df_2_index[columns]
    bf_df_b.columns = right_labels
    bf_result = bf_df_a.combine(
        bf_df_b,
        lambda x, y: x**2 + 2 * x * y + y**2,
        overwrite=overwrite,
        fill_value=fill_value,
    ).to_pandas()

    pd_df_a = scalars_pandas_df_index[columns]
    pd_df_a.columns = left_labels
    pd_df_b = scalars_pandas_df_index[columns]
    pd_df_b.columns = right_labels
    pd_result = pd_df_a.combine(
        pd_df_b,
        lambda x, y: x**2 + 2 * x * y + y**2,
        overwrite=overwrite,
        fill_value=fill_value,
    )

    # Some dtype inconsistency for all-NULL columns
    pd.testing.assert_frame_equal(bf_result, pd_result, check_dtype=False)


@pytest.mark.parametrize(
    ("overwrite", "filter_func"),
    [
        (True, None),
        (False, None),
        (True, lambda x: x.isna() | (x % 2 == 0)),
    ],
    ids=[
        "default",
        "overwritefalse",
        "customfilter",
    ],
)
def test_df_update(overwrite, filter_func):
    if pd.__version__.startswith("1."):
        pytest.skip("dtype handled differently in pandas 1.x.")

    index1: pandas.Index = pandas.Index([1, 2, 3, 4], dtype="Int64")

    index2: pandas.Index = pandas.Index([1, 2, 4, 5], dtype="Int64")
    pd_df1 = pandas.DataFrame(
        {"a": [1, None, 3, 4], "b": [5, 6, None, 8]}, dtype="Int64", index=index1
    )
    pd_df2 = pandas.DataFrame(
        {"a": [None, 20, 30, 40], "c": [90, None, 110, 120]},
        dtype="Int64",
        index=index2,
    )

    bf_df1 = dataframe.DataFrame(pd_df1)
    bf_df2 = dataframe.DataFrame(pd_df2)

    bf_df1.update(bf_df2, overwrite=overwrite, filter_func=filter_func)
    pd_df1.update(pd_df2, overwrite=overwrite, filter_func=filter_func)

    pd.testing.assert_frame_equal(bf_df1.to_pandas(), pd_df1)


def test_df_idxmin():
    pd_df = pd.DataFrame(
        {"a": [1, 2, 3], "b": [7, None, 3], "c": [4, 4, 4]}, index=["x", "y", "z"]
    )
    bf_df = dataframe.DataFrame(pd_df)

    bf_result = bf_df.idxmin().to_pandas()
    pd_result = pd_df.idxmin()

    pd.testing.assert_series_equal(
        bf_result, pd_result, check_index_type=False, check_dtype=False
    )


def test_df_idxmax():
    pd_df = pd.DataFrame(
        {"a": [1, 2, 3], "b": [7, None, 3], "c": [4, 4, 4]}, index=["x", "y", "z"]
    )
    bf_df = dataframe.DataFrame(pd_df)

    bf_result = bf_df.idxmax().to_pandas()
    pd_result = pd_df.idxmax()

    pd.testing.assert_series_equal(
        bf_result, pd_result, check_index_type=False, check_dtype=False
    )


@pytest.mark.parametrize(
    ("join", "axis"),
    [
        ("outer", None),
        ("outer", 0),
        ("outer", 1),
        ("left", 0),
        ("right", 1),
        ("inner", None),
        ("inner", 1),
    ],
)
def test_df_align(join, axis):

    index1: pandas.Index = pandas.Index([1, 2, 3, 4], dtype="Int64")

    index2: pandas.Index = pandas.Index([1, 2, 4, 5], dtype="Int64")
    pd_df1 = pandas.DataFrame(
        {"a": [1, None, 3, 4], "b": [5, 6, None, 8]}, dtype="Int64", index=index1
    )
    pd_df2 = pandas.DataFrame(
        {"a": [None, 20, 30, 40], "c": [90, None, 110, 120]},
        dtype="Int64",
        index=index2,
    )

    bf_df1 = dataframe.DataFrame(pd_df1)
    bf_df2 = dataframe.DataFrame(pd_df2)

    bf_result1, bf_result2 = bf_df1.align(bf_df2, join=join, axis=axis)
    pd_result1, pd_result2 = pd_df1.align(pd_df2, join=join, axis=axis)

    # Don't check dtype as pandas does unnecessary float conversion
    assert isinstance(bf_result1, dataframe.DataFrame) and isinstance(
        bf_result2, dataframe.DataFrame
    )
    pd.testing.assert_frame_equal(bf_result1.to_pandas(), pd_result1, check_dtype=False)
    pd.testing.assert_frame_equal(bf_result2.to_pandas(), pd_result2, check_dtype=False)


def test_combine_first(
    scalars_df_index,
    scalars_df_2_index,
    scalars_pandas_df_index,
):
    if pd.__version__.startswith("1."):
        pytest.skip("pd.NA vs NaN not handled well in pandas 1.x.")
    columns = ["int64_too", "int64_col", "float64_col"]

    bf_df_a = scalars_df_index[columns].iloc[0:6]
    bf_df_a.columns = ["a", "b", "c"]
    bf_df_b = scalars_df_2_index[columns].iloc[2:8]
    bf_df_b.columns = ["b", "a", "d"]
    bf_result = bf_df_a.combine_first(bf_df_b).to_pandas()

    pd_df_a = scalars_pandas_df_index[columns].iloc[0:6]
    pd_df_a.columns = ["a", "b", "c"]
    pd_df_b = scalars_pandas_df_index[columns].iloc[2:8]
    pd_df_b.columns = ["b", "a", "d"]
    pd_result = pd_df_a.combine_first(pd_df_b)

    # Some dtype inconsistency for all-NULL columns
    pd.testing.assert_frame_equal(bf_result, pd_result, check_dtype=False)


@pytest.mark.parametrize(
    ("columns", "numeric_only"),
    [
        (["bool_col", "int64_col", "float64_col"], True),
        (["bool_col", "int64_col", "float64_col"], False),
        (["bool_col", "int64_col", "float64_col", "string_col"], True),
        pytest.param(
            ["bool_col", "int64_col", "float64_col", "string_col"],
            False,
            marks=pytest.mark.xfail(
                raises=NotImplementedError,
            ),
        ),
    ],
)
def test_corr_w_numeric_only(scalars_dfs, columns, numeric_only):
    scalars_df, scalars_pandas_df = scalars_dfs

    bf_result = scalars_df[columns].corr(numeric_only=numeric_only).to_pandas()
    pd_result = scalars_pandas_df[columns].corr(numeric_only=numeric_only)

    # BigFrames and Pandas differ in their data type handling:
    # - Column types: BigFrames uses Float64, Pandas uses float64.
    # - Index types: BigFrames uses strign, Pandas uses object.
    pd.testing.assert_frame_equal(
        bf_result, pd_result, check_dtype=False, check_index_type=False
    )


def test_corr_w_invalid_parameters(scalars_dfs):
    columns = ["int64_too", "int64_col", "float64_col"]
    scalars_df, _ = scalars_dfs

    with pytest.raises(NotImplementedError):
        scalars_df[columns].corr(method="kendall")

    with pytest.raises(NotImplementedError):
        scalars_df[columns].corr(min_periods=1)


@pytest.mark.parametrize(
    ("columns", "numeric_only"),
    [
        (["bool_col", "int64_col", "float64_col"], True),
        (["bool_col", "int64_col", "float64_col"], False),
        (["bool_col", "int64_col", "float64_col", "string_col"], True),
        pytest.param(
            ["bool_col", "int64_col", "float64_col", "string_col"],
            False,
            marks=pytest.mark.xfail(
                raises=NotImplementedError,
            ),
        ),
    ],
)
def test_cov_w_numeric_only(scalars_dfs, columns, numeric_only):
    scalars_df, scalars_pandas_df = scalars_dfs
    bf_result = scalars_df[columns].cov(numeric_only=numeric_only).to_pandas()
    pd_result = scalars_pandas_df[columns].cov(numeric_only=numeric_only)

    # BigFrames and Pandas differ in their data type handling:
    # - Column types: BigFrames uses Float64, Pandas uses float64.
    # - Index types: BigFrames uses strign, Pandas uses object.
    pd.testing.assert_frame_equal(
        bf_result, pd_result, check_dtype=False, check_index_type=False
    )


@pytest.mark.parametrize(
    ("op"),
    [
        operator.add,
        operator.sub,
        operator.mul,
        operator.truediv,
        operator.floordiv,
        operator.eq,
        operator.ne,
        operator.gt,
        operator.ge,
        operator.lt,
        operator.le,
    ],
    ids=[
        "add",
        "subtract",
        "multiply",
        "true_divide",
        "floor_divide",
        "eq",
        "ne",
        "gt",
        "ge",
        "lt",
        "le",
    ],
)
# TODO(garrettwu): deal with NA values
@pytest.mark.parametrize(("other_scalar"), [1, 2.5, 0, 0.0])
@pytest.mark.parametrize(("reverse_operands"), [True, False])
def test_scalar_binop(scalars_dfs, op, other_scalar, reverse_operands):
    scalars_df, scalars_pandas_df = scalars_dfs
    columns = ["int64_col", "float64_col"]

    maybe_reversed_op = (lambda x, y: op(y, x)) if reverse_operands else op

    bf_result = maybe_reversed_op(scalars_df[columns], other_scalar).to_pandas()
    pd_result = maybe_reversed_op(scalars_pandas_df[columns], other_scalar)

    assert_pandas_df_equal(bf_result, pd_result)


@pytest.mark.parametrize(("other_scalar"), [1, -2])
def test_mod(scalars_dfs, other_scalar):
    # Zero case excluded as pandas produces 0 result for Int64 inputs rather than NA/NaN.
    # This is likely a pandas bug as mod 0 is undefined in other dtypes, and most programming languages.
    scalars_df, scalars_pandas_df = scalars_dfs

    bf_result = (scalars_df[["int64_col", "int64_too"]] % other_scalar).to_pandas()
    pd_result = scalars_pandas_df[["int64_col", "int64_too"]] % other_scalar

    assert_pandas_df_equal(bf_result, pd_result)


def test_scalar_binop_str_exception(scalars_dfs):
    scalars_df, _ = scalars_dfs
    columns = ["string_col"]
    with pytest.raises(TypeError, match="Cannot add dtypes"):
        (scalars_df[columns] + 1).to_pandas()


@pytest.mark.parametrize(
    ("op"),
    [
        (lambda x, y: x.add(y, axis="index")),
        (lambda x, y: x.radd(y, axis="index")),
        (lambda x, y: x.sub(y, axis="index")),
        (lambda x, y: x.rsub(y, axis="index")),
        (lambda x, y: x.mul(y, axis="index")),
        (lambda x, y: x.rmul(y, axis="index")),
        (lambda x, y: x.truediv(y, axis="index")),
        (lambda x, y: x.rtruediv(y, axis="index")),
        (lambda x, y: x.floordiv(y, axis="index")),
        (lambda x, y: x.floordiv(y, axis="index")),
        (lambda x, y: x.gt(y, axis="index")),
        (lambda x, y: x.ge(y, axis="index")),
        (lambda x, y: x.lt(y, axis="index")),
        (lambda x, y: x.le(y, axis="index")),
    ],
    ids=[
        "add",
        "radd",
        "sub",
        "rsub",
        "mul",
        "rmul",
        "truediv",
        "rtruediv",
        "floordiv",
        "rfloordiv",
        "gt",
        "ge",
        "lt",
        "le",
    ],
)
def test_series_binop_axis_index(
    scalars_dfs,
    op,
):
    scalars_df, scalars_pandas_df = scalars_dfs
    df_columns = ["int64_col", "float64_col"]
    series_column = "int64_too"

    bf_result = op(scalars_df[df_columns], scalars_df[series_column]).to_pandas()
    pd_result = op(scalars_pandas_df[df_columns], scalars_pandas_df[series_column])

    assert_pandas_df_equal(bf_result, pd_result)


@skip_legacy_pandas
@pytest.mark.parametrize(
    ("input"),
    [
        ((1000, 2000, 3000)),
        (pd.Index([1000, 2000, 3000])),
        (bf_indexes.Index([1000, 2000, 3000])),
        (pd.Series((1000, 2000), index=["int64_too", "float64_col"])),
    ],
    ids=[
        "tuple",
        "pd_index",
        "bf_index",
        "pd_series",
    ],
)
def test_listlike_binop_axis_1(scalars_dfs, input):
    scalars_df, scalars_pandas_df = scalars_dfs

    df_columns = ["int64_col", "float64_col", "int64_too"]

    bf_result = scalars_df[df_columns].add(input, axis=1).to_pandas()
    if hasattr(input, "to_pandas"):
        input = input.to_pandas()
    pd_result = scalars_pandas_df[df_columns].add(input, axis=1)

    assert_pandas_df_equal(bf_result, pd_result, check_dtype=False)


def test_binop_with_self_aggregate(session, scalars_dfs):
    scalars_df, scalars_pandas_df = scalars_dfs

    df_columns = ["int64_col", "float64_col", "int64_too"]

    # Ensure that this takes the optimized single-query path by counting executions
    execution_count_before = session._execution_count
    bf_df = scalars_df[df_columns]
    bf_result = (bf_df - bf_df.mean()).to_pandas()
    execution_count_after = session._execution_count

    pd_df = scalars_pandas_df[df_columns]
    pd_result = pd_df - pd_df.mean()

    executions = execution_count_after - execution_count_before

    assert executions == 1
    assert_pandas_df_equal(bf_result, pd_result, check_dtype=False)


@pytest.mark.parametrize(
    ("left_labels", "right_labels"),
    [
        (["a", "a", "b"], ["c", "c", "d"]),
        (["a", "b", "c"], ["c", "a", "b"]),
        (["a", "c", "c"], ["c", "a", "c"]),
        (["a", "b", "c"], ["a", "b", "c"]),
    ],
    ids=[
        "no_overlap",
        "one_one_match",
        "multi_match",
        "exact_match",
    ],
)
def test_binop_df_df_binary_op(
    scalars_df_index,
    scalars_df_2_index,
    scalars_pandas_df_index,
    left_labels,
    right_labels,
):
    if pd.__version__.startswith("1."):
        pytest.skip("pd.NA vs NaN not handled well in pandas 1.x.")
    columns = ["int64_too", "int64_col", "float64_col"]

    bf_df_a = scalars_df_index[columns]
    bf_df_a.columns = left_labels
    bf_df_b = scalars_df_2_index[columns]
    bf_df_b.columns = right_labels
    bf_result = (bf_df_a - bf_df_b).to_pandas()

    pd_df_a = scalars_pandas_df_index[columns]
    pd_df_a.columns = left_labels
    pd_df_b = scalars_pandas_df_index[columns]
    pd_df_b.columns = right_labels
    pd_result = pd_df_a - pd_df_b

    # Some dtype inconsistency for all-NULL columns
    pd.testing.assert_frame_equal(bf_result, pd_result, check_dtype=False)


# Differnt table will only work for explicit index, since default index orders are arbitrary.
@pytest.mark.parametrize(
    ("ordered"),
    [
        (True),
        (False),
    ],
)
def test_series_binop_add_different_table(
    scalars_df_index, scalars_pandas_df_index, scalars_df_2_index, ordered
):
    df_columns = ["int64_col", "float64_col"]
    series_column = "int64_too"

    bf_result = (
        scalars_df_index[df_columns]
        .add(scalars_df_2_index[series_column], axis="index")
        .to_pandas(ordered=ordered)
    )
    pd_result = scalars_pandas_df_index[df_columns].add(
        scalars_pandas_df_index[series_column], axis="index"
    )

    assert_pandas_df_equal(bf_result, pd_result, ignore_order=not ordered)


# TODO(garrettwu): Test series binop with different index

all_joins = pytest.mark.parametrize(
    ("how",),
    (("outer",), ("left",), ("right",), ("inner",), ("cross",)),
)


@all_joins
def test_join_same_table(scalars_dfs_maybe_ordered, how):
    bf_df, pd_df = scalars_dfs_maybe_ordered
    if not bf_df._session._strictly_ordered and how == "cross":
        pytest.skip("Cross join not supported in partial ordering mode.")

    bf_df_a = bf_df.set_index("int64_too")[["string_col", "int64_col"]]
    bf_df_a = bf_df_a.sort_index()

    bf_df_b = bf_df.set_index("int64_too")[["float64_col"]]
    bf_df_b = bf_df_b[bf_df_b.float64_col > 0]
    bf_df_b = bf_df_b.sort_values("float64_col")

    bf_result = bf_df_a.join(bf_df_b, how=how).to_pandas()

    pd_df_a = pd_df.set_index("int64_too")[["string_col", "int64_col"]].sort_index()
    pd_df_a = pd_df_a.sort_index()

    pd_df_b = pd_df.set_index("int64_too")[["float64_col"]]
    pd_df_b = pd_df_b[pd_df_b.float64_col > 0]
    pd_df_b = pd_df_b.sort_values("float64_col")

    pd_result = pd_df_a.join(pd_df_b, how=how)

    assert_pandas_df_equal(bf_result, pd_result, ignore_order=True)


@all_joins
def test_join_different_table(
    scalars_df_index, scalars_df_2_index, scalars_pandas_df_index, how
):
    bf_df_a = scalars_df_index[["string_col", "int64_col"]]
    bf_df_b = scalars_df_2_index.dropna()[["float64_col"]]
    bf_result = bf_df_a.join(bf_df_b, how=how).to_pandas()
    pd_df_a = scalars_pandas_df_index[["string_col", "int64_col"]]
    pd_df_b = scalars_pandas_df_index.dropna()[["float64_col"]]
    pd_result = pd_df_a.join(pd_df_b, how=how)
    assert_pandas_df_equal(bf_result, pd_result, ignore_order=True)


def test_join_duplicate_columns_raises_not_implemented(scalars_dfs):
    scalars_df, _ = scalars_dfs
    df_a = scalars_df[["string_col", "float64_col"]]
    df_b = scalars_df[["float64_col"]]
    with pytest.raises(NotImplementedError):
        df_a.join(df_b, how="outer").to_pandas()


@all_joins
def test_join_param_on(scalars_dfs, how):
    bf_df, pd_df = scalars_dfs

    bf_df_a = bf_df[["string_col", "int64_col", "rowindex_2"]]
    bf_df_a = bf_df_a.assign(rowindex_2=bf_df_a["rowindex_2"] + 2)
    bf_df_b = bf_df[["float64_col"]]

    if how == "cross":
        with pytest.raises(ValueError):
            bf_df_a.join(bf_df_b, on="rowindex_2", how=how)
    else:
        bf_result = bf_df_a.join(bf_df_b, on="rowindex_2", how=how).to_pandas()

        pd_df_a = pd_df[["string_col", "int64_col", "rowindex_2"]]
        pd_df_a = pd_df_a.assign(rowindex_2=pd_df_a["rowindex_2"] + 2)
        pd_df_b = pd_df[["float64_col"]]
        pd_result = pd_df_a.join(pd_df_b, on="rowindex_2", how=how)
        assert_pandas_df_equal(bf_result, pd_result, ignore_order=True)


@pytest.mark.parametrize(
    ("by", "ascending", "na_position"),
    [
        ("int64_col", True, "first"),
        (["bool_col", "int64_col"], True, "last"),
        ("int64_col", False, "first"),
        (["bool_col", "int64_col"], [False, True], "last"),
        (["bool_col", "int64_col"], [True, False], "first"),
    ],
)
def test_dataframe_sort_values(
    scalars_df_index, scalars_pandas_df_index, by, ascending, na_position
):
    # Test needs values to be unique
    bf_result = scalars_df_index.sort_values(
        by, ascending=ascending, na_position=na_position
    ).to_pandas()
    pd_result = scalars_pandas_df_index.sort_values(
        by, ascending=ascending, na_position=na_position
    )

    pandas.testing.assert_frame_equal(
        bf_result,
        pd_result,
    )


def test_dataframe_sort_values_stable(scalars_df_index, scalars_pandas_df_index):
    bf_result = (
        scalars_df_index.sort_values("int64_col", kind="stable")
        .sort_values("bool_col", kind="stable")
        .to_pandas()
    )
    pd_result = scalars_pandas_df_index.sort_values(
        "int64_col", kind="stable"
    ).sort_values("bool_col", kind="stable")

    pandas.testing.assert_frame_equal(
        bf_result,
        pd_result,
    )


@pytest.mark.parametrize(
    ("operator", "columns"),
    [
        pytest.param(lambda x: x.cumsum(), ["float64_col", "int64_too"]),
        pytest.param(lambda x: x.cumprod(), ["float64_col", "int64_too"]),
        pytest.param(
            lambda x: x.cumprod(),
            ["string_col"],
            marks=pytest.mark.xfail(
                raises=ValueError,
            ),
        ),
    ],
    ids=[
        "cumsum",
        "cumprod",
        "non-numeric",
    ],
)
def test_dataframe_numeric_analytic_op(
    scalars_df_index, scalars_pandas_df_index, operator, columns
):
    # TODO: Add nullable ints (pandas 1.x has poor behavior on these)
    bf_series = operator(scalars_df_index[columns])
    pd_series = operator(scalars_pandas_df_index[columns])
    bf_result = bf_series.to_pandas()
    pd.testing.assert_frame_equal(pd_series, bf_result, check_dtype=False)


@pytest.mark.parametrize(
    ("operator"),
    [
        (lambda x: x.cummin()),
        (lambda x: x.cummax()),
        (lambda x: x.shift(2)),
        (lambda x: x.shift(-2)),
    ],
    ids=[
        "cummin",
        "cummax",
        "shiftpostive",
        "shiftnegative",
    ],
)
def test_dataframe_general_analytic_op(
    scalars_df_index, scalars_pandas_df_index, operator
):
    col_names = ["int64_too", "float64_col", "int64_col", "bool_col"]
    bf_series = operator(scalars_df_index[col_names])
    pd_series = operator(scalars_pandas_df_index[col_names])
    bf_result = bf_series.to_pandas()
    pd.testing.assert_frame_equal(
        pd_series,
        bf_result,
    )


@pytest.mark.parametrize(
    ("periods",),
    [
        (1,),
        (2,),
        (-1,),
    ],
)
def test_dataframe_diff(scalars_df_index, scalars_pandas_df_index, periods):
    col_names = ["int64_too", "float64_col", "int64_col"]
    bf_result = scalars_df_index[col_names].diff(periods=periods).to_pandas()
    pd_result = scalars_pandas_df_index[col_names].diff(periods=periods)
    pd.testing.assert_frame_equal(
        pd_result,
        bf_result,
    )


@pytest.mark.parametrize(
    ("periods",),
    [
        (1,),
        (2,),
        (-1,),
    ],
)
def test_dataframe_pct_change(scalars_df_index, scalars_pandas_df_index, periods):
    col_names = ["int64_too", "float64_col", "int64_col"]
    bf_result = scalars_df_index[col_names].pct_change(periods=periods).to_pandas()
    pd_result = scalars_pandas_df_index[col_names].pct_change(periods=periods)
    pd.testing.assert_frame_equal(
        pd_result,
        bf_result,
    )


def test_dataframe_agg_single_string(scalars_dfs):
    numeric_cols = ["int64_col", "int64_too", "float64_col"]
    scalars_df, scalars_pandas_df = scalars_dfs

    bf_result = scalars_df[numeric_cols].agg("sum").to_pandas()
    pd_result = scalars_pandas_df[numeric_cols].agg("sum")

    assert bf_result.dtype == "Float64"
    pd.testing.assert_series_equal(
        pd_result, bf_result, check_dtype=False, check_index_type=False
    )


@pytest.mark.parametrize(
    ("agg",),
    (
        ("sum",),
        ("size",),
    ),
)
def test_dataframe_agg_int_single_string(scalars_dfs, agg):
    numeric_cols = ["int64_col", "int64_too", "bool_col"]
    scalars_df, scalars_pandas_df = scalars_dfs

    bf_result = scalars_df[numeric_cols].agg(agg).to_pandas()
    pd_result = scalars_pandas_df[numeric_cols].agg(agg)

    assert bf_result.dtype == "Int64"
    pd.testing.assert_series_equal(
        pd_result, bf_result, check_dtype=False, check_index_type=False
    )


def test_dataframe_agg_multi_string(scalars_dfs_maybe_ordered):
    numeric_cols = ["int64_col", "int64_too", "float64_col"]
    aggregations = [
        "sum",
        "mean",
        "median",
        "std",
        "var",
        "min",
        "max",
        "nunique",
        "count",
    ]
    scalars_df, scalars_pandas_df = scalars_dfs_maybe_ordered
    bf_result = scalars_df[numeric_cols].agg(aggregations)
    pd_result = scalars_pandas_df[numeric_cols].agg(aggregations)

    # Pandas may produce narrower numeric types, but bigframes always produces Float64
    pd_result = pd_result.astype("Float64")

    # Drop median, as it's an approximation.
    bf_median = bf_result.loc["median", :]
    bf_result = bf_result.drop(labels=["median"])
    pd_result = pd_result.drop(labels=["median"])

    assert_dfs_equivalent(pd_result, bf_result, check_index_type=False)

    # Double-check that median is at least plausible.
    assert (
        (bf_result.loc["min", :] <= bf_median) & (bf_median <= bf_result.loc["max", :])
    ).all()


def test_dataframe_agg_int_multi_string(scalars_dfs):
    numeric_cols = ["int64_col", "int64_too", "bool_col"]
    aggregations = [
        "sum",
        "nunique",
        "count",
        "size",
    ]
    scalars_df, scalars_pandas_df = scalars_dfs
    bf_result = scalars_df[numeric_cols].agg(aggregations).to_pandas()
    pd_result = scalars_pandas_df[numeric_cols].agg(aggregations)

    for dtype in bf_result.dtypes:
        assert dtype == "Int64"

    # Pandas may produce narrower numeric types
    # Pandas has object index type
    pd.testing.assert_frame_equal(
        pd_result, bf_result, check_dtype=False, check_index_type=False
    )


@skip_legacy_pandas
def test_df_describe(scalars_dfs):
    scalars_df, scalars_pandas_df = scalars_dfs
    # pyarrows time columns fail in pandas
    unsupported_columns = ["datetime_col", "timestamp_col", "time_col", "date_col"]
    bf_result = scalars_df.describe().to_pandas()

    modified_pd_df = scalars_pandas_df.drop(columns=unsupported_columns)
    pd_result = modified_pd_df.describe()

    # Pandas may produce narrower numeric types, but bigframes always produces Float64
    pd_result = pd_result.astype("Float64")

    # Drop quartiles, as they are approximate
    bf_min = bf_result.loc["min", :]
    bf_p25 = bf_result.loc["25%", :]
    bf_p50 = bf_result.loc["50%", :]
    bf_p75 = bf_result.loc["75%", :]
    bf_max = bf_result.loc["max", :]

    bf_result = bf_result.drop(labels=["25%", "50%", "75%"])
    pd_result = pd_result.drop(labels=["25%", "50%", "75%"])

    pd.testing.assert_frame_equal(pd_result, bf_result, check_index_type=False)

    # Double-check that quantiles are at least plausible.
    assert (
        (bf_min <= bf_p25)
        & (bf_p25 <= bf_p50)
        & (bf_p50 <= bf_p50)
        & (bf_p75 <= bf_max)
    ).all()


def test_df_transpose():
    # Include some floats to ensure type coercion
    values = [[0, 3.5, True], [1, 4.5, False], [2, 6.5, None]]
    # Test complex case of both axes being multi-indices with non-unique elements

    columns: pandas.Index = pd.Index(
        ["A", "B", "A"], dtype=pd.StringDtype(storage="pyarrow")
    )
    columns_multi = pd.MultiIndex.from_arrays([columns, columns], names=["c1", "c2"])

    index: pandas.Index = pd.Index(
        ["b", "a", "a"], dtype=pd.StringDtype(storage="pyarrow")
    )
    rows_multi = pd.MultiIndex.from_arrays([index, index], names=["r1", "r2"])

    pd_df = pandas.DataFrame(values, index=rows_multi, columns=columns_multi)
    bf_df = dataframe.DataFrame(values, index=rows_multi, columns=columns_multi)

    pd_result = pd_df.T
    bf_result = bf_df.T.to_pandas()

    pd.testing.assert_frame_equal(pd_result, bf_result, check_dtype=False)


def test_df_transpose_error():
    with pytest.raises(TypeError, match="Cannot coerce.*to a common type."):
        dataframe.DataFrame([[1, "hello"], [2, "world"]]).transpose()


def test_df_transpose_repeated_uses_cache():
    bf_df = dataframe.DataFrame([[1, 2.5], [2, 3.5]])
    pd_df = pandas.DataFrame([[1, 2.5], [2, 3.5]])
    # Transposing many times so that operation will fail from complexity if not using cache
    for i in range(10):
        # Cache still works even with simple scalar binop
        bf_df = bf_df.transpose() + i
        pd_df = pd_df.transpose() + i

    pd.testing.assert_frame_equal(
        pd_df, bf_df.to_pandas(), check_dtype=False, check_index_type=False
    )


@pytest.mark.parametrize(
    ("ordered"),
    [
        (True),
        (False),
    ],
)
def test_df_stack(scalars_dfs, ordered):
    if pandas.__version__.startswith("1.") or pandas.__version__.startswith("2.0"):
        pytest.skip("pandas <2.1 uses different stack implementation")
    scalars_df, scalars_pandas_df = scalars_dfs
    # To match bigquery dataframes
    scalars_pandas_df = scalars_pandas_df.copy()
    scalars_pandas_df.columns = scalars_pandas_df.columns.astype("string[pyarrow]")
    # Can only stack identically-typed columns
    columns = ["int64_col", "int64_too", "rowindex_2"]

    bf_result = scalars_df[columns].stack().to_pandas(ordered=ordered)
    pd_result = scalars_pandas_df[columns].stack(future_stack=True)

    # Pandas produces NaN, where bq dataframes produces pd.NA
    assert_series_equal(
        bf_result, pd_result, check_dtype=False, ignore_order=not ordered
    )


def test_df_melt_default(scalars_dfs):
    scalars_df, scalars_pandas_df = scalars_dfs
    # To match bigquery dataframes
    scalars_pandas_df = scalars_pandas_df.copy()
    scalars_pandas_df.columns = scalars_pandas_df.columns.astype("string[pyarrow]")
    # Can only stack identically-typed columns
    columns = ["int64_col", "int64_too", "rowindex_2"]

    bf_result = scalars_df[columns].melt().to_pandas()
    pd_result = scalars_pandas_df[columns].melt()

    # Pandas produces int64 index, Bigframes produces Int64 (nullable)
    pd.testing.assert_frame_equal(
        bf_result,
        pd_result,
        check_index_type=False,
        check_dtype=False,
    )


def test_df_melt_parameterized(scalars_dfs):
    scalars_df, scalars_pandas_df = scalars_dfs
    # To match bigquery dataframes
    scalars_pandas_df = scalars_pandas_df.copy()
    scalars_pandas_df.columns = scalars_pandas_df.columns.astype("string[pyarrow]")
    # Can only stack identically-typed columns

    bf_result = scalars_df.melt(
        var_name="alice",
        value_name="bob",
        id_vars=["string_col"],
        value_vars=["int64_col", "int64_too"],
    ).to_pandas()
    pd_result = scalars_pandas_df.melt(
        var_name="alice",
        value_name="bob",
        id_vars=["string_col"],
        value_vars=["int64_col", "int64_too"],
    )

    # Pandas produces int64 index, Bigframes produces Int64 (nullable)
    pd.testing.assert_frame_equal(
        bf_result, pd_result, check_index_type=False, check_dtype=False
    )


@pytest.mark.parametrize(
    ("ordered"),
    [
        (True),
        (False),
    ],
)
def test_df_unstack(scalars_dfs, ordered):
    scalars_df, scalars_pandas_df = scalars_dfs
    # To match bigquery dataframes
    scalars_pandas_df = scalars_pandas_df.copy()
    scalars_pandas_df.columns = scalars_pandas_df.columns.astype("string[pyarrow]")
    # Can only stack identically-typed columns
    columns = [
        "rowindex_2",
        "int64_col",
        "int64_too",
    ]

    # unstack on mono-index produces series
    bf_result = scalars_df[columns].unstack().to_pandas(ordered=ordered)
    pd_result = scalars_pandas_df[columns].unstack()

    # Pandas produces NaN, where bq dataframes produces pd.NA
    assert_series_equal(
        bf_result, pd_result, check_dtype=False, ignore_order=not ordered
    )


@pytest.mark.parametrize(
    ("values", "index", "columns"),
    [
        ("int64_col", "int64_too", ["string_col"]),
        (["int64_col"], "int64_too", ["string_col"]),
        (["int64_col", "float64_col"], "int64_too", ["string_col"]),
    ],
)
def test_df_pivot(scalars_dfs, values, index, columns):
    scalars_df, scalars_pandas_df = scalars_dfs

    bf_result = scalars_df.pivot(
        values=values, index=index, columns=columns
    ).to_pandas()
    pd_result = scalars_pandas_df.pivot(values=values, index=index, columns=columns)

    # Pandas produces NaN, where bq dataframes produces pd.NA
    bf_result = bf_result.fillna(float("nan"))
    pd_result = pd_result.fillna(float("nan"))
    pd.testing.assert_frame_equal(bf_result, pd_result, check_dtype=False)


@pytest.mark.parametrize(
    ("values", "index", "columns"),
    [
        (["goals", "assists"], ["team_name", "season"], ["position"]),
        (["goals", "assists"], ["season"], ["team_name", "position"]),
    ],
)
def test_df_pivot_hockey(hockey_df, hockey_pandas_df, values, index, columns):
    bf_result = (
        hockey_df.reset_index()
        .pivot(values=values, index=index, columns=columns)
        .to_pandas()
    )
    pd_result = hockey_pandas_df.reset_index().pivot(
        values=values, index=index, columns=columns
    )

    # Pandas produces NaN, where bq dataframes produces pd.NA
    pd.testing.assert_frame_equal(bf_result, pd_result, check_dtype=False)


@pytest.mark.parametrize(
    ("values", "index", "columns", "aggfunc"),
    [
        (("culmen_length_mm", "body_mass_g"), "species", "sex", "std"),
        (["body_mass_g", "culmen_length_mm"], ("species", "island"), "sex", "sum"),
        ("body_mass_g", "sex", ["island", "species"], "mean"),
        ("culmen_depth_mm", "island", "species", "max"),
    ],
)
def test_df_pivot_table(
    penguins_df_default_index,
    penguins_pandas_df_default_index,
    values,
    index,
    columns,
    aggfunc,
):
    bf_result = penguins_df_default_index.pivot_table(
        values=values, index=index, columns=columns, aggfunc=aggfunc
    ).to_pandas()
    pd_result = penguins_pandas_df_default_index.pivot_table(
        values=values, index=index, columns=columns, aggfunc=aggfunc
    )
    pd.testing.assert_frame_equal(
        bf_result, pd_result, check_dtype=False, check_column_type=False
    )


def test_ipython_key_completions_with_drop(scalars_dfs):
    scalars_df, scalars_pandas_df = scalars_dfs
    col_names = "string_col"
    bf_dataframe = scalars_df.drop(columns=col_names)
    pd_dataframe = scalars_pandas_df.drop(columns=col_names)
    expected = pd_dataframe.columns.tolist()

    results = bf_dataframe._ipython_key_completions_()

    assert col_names not in results
    assert results == expected
    # _ipython_key_completions_ is called with square brackets
    # so only column names are relevant with tab completion
    assert "to_gbq" not in results
    assert "merge" not in results
    assert "drop" not in results


def test_ipython_key_completions_with_rename(scalars_dfs):
    scalars_df, scalars_pandas_df = scalars_dfs
    col_name_dict = {"string_col": "a_renamed_column"}
    bf_dataframe = scalars_df.rename(columns=col_name_dict)
    pd_dataframe = scalars_pandas_df.rename(columns=col_name_dict)
    expected = pd_dataframe.columns.tolist()

    results = bf_dataframe._ipython_key_completions_()

    assert "string_col" not in results
    assert "a_renamed_column" in results
    assert results == expected
    # _ipython_key_completions_ is called with square brackets
    # so only column names are relevant with tab completion
    assert "to_gbq" not in results
    assert "merge" not in results
    assert "drop" not in results


def test__dir__with_drop(scalars_dfs):
    scalars_df, scalars_pandas_df = scalars_dfs
    col_names = "string_col"
    bf_dataframe = scalars_df.drop(columns=col_names)
    pd_dataframe = scalars_pandas_df.drop(columns=col_names)
    expected = pd_dataframe.columns.tolist()

    results = dir(bf_dataframe)

    assert col_names not in results
    assert frozenset(expected) <= frozenset(results)
    # __dir__ is called with a '.' and displays all methods, columns names, etc.
    assert "to_gbq" in results
    assert "merge" in results
    assert "drop" in results


def test__dir__with_rename(scalars_dfs):
    scalars_df, scalars_pandas_df = scalars_dfs
    col_name_dict = {"string_col": "a_renamed_column"}
    bf_dataframe = scalars_df.rename(columns=col_name_dict)
    pd_dataframe = scalars_pandas_df.rename(columns=col_name_dict)
    expected = pd_dataframe.columns.tolist()

    results = dir(bf_dataframe)

    assert "string_col" not in results
    assert "a_renamed_column" in results
    assert frozenset(expected) <= frozenset(results)
    # __dir__ is called with a '.' and displays all methods, columns names, etc.
    assert "to_gbq" in results
    assert "merge" in results
    assert "drop" in results


@pytest.mark.parametrize(
    ("start", "stop", "step"),
    [
        (0, 0, None),
        (None, None, None),
        (1, None, None),
        (None, 4, None),
        (None, None, 2),
        (None, 50000000000, 1),
        (5, 4, None),
        (3, None, 2),
        (1, 7, 2),
        (1, 7, 50000000000),
    ],
)
def test_iloc_slice(scalars_df_index, scalars_pandas_df_index, start, stop, step):
    bf_result = scalars_df_index.iloc[start:stop:step].to_pandas()
    pd_result = scalars_pandas_df_index.iloc[start:stop:step]
    pd.testing.assert_frame_equal(
        bf_result,
        pd_result,
    )


def test_iloc_slice_zero_step(scalars_df_index):
    with pytest.raises(ValueError):
        scalars_df_index.iloc[0:0:0]


@pytest.mark.parametrize(
    ("ordered"),
    [
        (True),
        (False),
    ],
)
def test_iloc_slice_nested(scalars_df_index, scalars_pandas_df_index, ordered):
    bf_result = scalars_df_index.iloc[1:].iloc[1:].to_pandas(ordered=ordered)
    pd_result = scalars_pandas_df_index.iloc[1:].iloc[1:]

    assert_pandas_df_equal(bf_result, pd_result, ignore_order=not ordered)


@pytest.mark.parametrize(
    "index",
    [0, 5, -2, (2,)],
)
def test_iloc_single_integer(scalars_df_index, scalars_pandas_df_index, index):
    bf_result = scalars_df_index.iloc[index]
    pd_result = scalars_pandas_df_index.iloc[index]

    pd.testing.assert_series_equal(
        bf_result,
        pd_result,
    )


@pytest.mark.parametrize(
    "index",
    [(2, 5), (5, 0), (0, 0)],
)
def test_iloc_tuple(scalars_df_index, scalars_pandas_df_index, index):
    bf_result = scalars_df_index.iloc[index]
    pd_result = scalars_pandas_df_index.iloc[index]

    assert bf_result == pd_result


@pytest.mark.parametrize(
    ("index", "error"),
    [
        ((1, 1, 1), pd.errors.IndexingError),
        (("asd", "asd", "asd"), pd.errors.IndexingError),
        (("asd"), TypeError),
    ],
)
def test_iloc_tuple_errors(scalars_df_index, scalars_pandas_df_index, index, error):
    with pytest.raises(error):
        scalars_df_index.iloc[index]
    with pytest.raises(error):
        scalars_pandas_df_index.iloc[index]


@pytest.mark.parametrize(
    "index",
    [(2, 5), (5, 0), (0, 0)],
)
def test_iat(scalars_df_index, scalars_pandas_df_index, index):
    bf_result = scalars_df_index.iat[index]
    pd_result = scalars_pandas_df_index.iat[index]

    assert bf_result == pd_result


@pytest.mark.parametrize(
    ("index", "error"),
    [
        (0, TypeError),
        ("asd", ValueError),
        ((1, 2, 3), TypeError),
        (("asd", "asd"), ValueError),
    ],
)
def test_iat_errors(scalars_df_index, scalars_pandas_df_index, index, error):
    with pytest.raises(error):
        scalars_pandas_df_index.iat[index]
    with pytest.raises(error):
        scalars_df_index.iat[index]


def test_iloc_single_integer_out_of_bound_error(
    scalars_df_index, scalars_pandas_df_index
):
    with pytest.raises(IndexError, match="single positional indexer is out-of-bounds"):
        scalars_df_index.iloc[99]


def test_loc_bool_series(scalars_df_index, scalars_pandas_df_index):
    bf_result = scalars_df_index.loc[scalars_df_index.bool_col].to_pandas()
    pd_result = scalars_pandas_df_index.loc[scalars_pandas_df_index.bool_col]

    pd.testing.assert_frame_equal(
        bf_result,
        pd_result,
    )


def test_loc_select_column(scalars_df_index, scalars_pandas_df_index):
    bf_result = scalars_df_index.loc[:, "int64_col"].to_pandas()
    pd_result = scalars_pandas_df_index.loc[:, "int64_col"]
    pd.testing.assert_series_equal(
        bf_result,
        pd_result,
    )


def test_loc_select_with_column_condition(scalars_df_index, scalars_pandas_df_index):
    bf_result = scalars_df_index.loc[:, scalars_df_index.dtypes == "Int64"].to_pandas()
    pd_result = scalars_pandas_df_index.loc[
        :, scalars_pandas_df_index.dtypes == "Int64"
    ]
    pd.testing.assert_frame_equal(
        bf_result,
        pd_result,
    )


def test_loc_select_with_column_condition_bf_series(
    scalars_df_index, scalars_pandas_df_index
):
    # (b/347072677) GEOGRAPH type doesn't support DISTINCT op
    columns = [
        item for item in scalars_pandas_df_index.columns if item != "geography_col"
    ]
    scalars_df_index = scalars_df_index[columns]
    scalars_pandas_df_index = scalars_pandas_df_index[columns]

    size_half = len(scalars_pandas_df_index) / 2
    bf_result = scalars_df_index.loc[
        :, scalars_df_index.nunique() > size_half
    ].to_pandas()
    pd_result = scalars_pandas_df_index.loc[
        :, scalars_pandas_df_index.nunique() > size_half
    ]
    pd.testing.assert_frame_equal(
        bf_result,
        pd_result,
    )


def test_loc_single_index_with_duplicate(scalars_df_index, scalars_pandas_df_index):
    scalars_df_index = scalars_df_index.set_index("string_col", drop=False)
    scalars_pandas_df_index = scalars_pandas_df_index.set_index(
        "string_col", drop=False
    )
    index = "Hello, World!"
    bf_result = scalars_df_index.loc[index]
    pd_result = scalars_pandas_df_index.loc[index]
    pd.testing.assert_frame_equal(
        bf_result.to_pandas(),
        pd_result,
    )


def test_loc_single_index_no_duplicate(scalars_df_index, scalars_pandas_df_index):
    scalars_df_index = scalars_df_index.set_index("int64_too", drop=False)
    scalars_pandas_df_index = scalars_pandas_df_index.set_index("int64_too", drop=False)
    index = -2345
    bf_result = scalars_df_index.loc[index]
    pd_result = scalars_pandas_df_index.loc[index]
    pd.testing.assert_series_equal(
        bf_result,
        pd_result,
    )


def test_at_with_duplicate(scalars_df_index, scalars_pandas_df_index):
    scalars_df_index = scalars_df_index.set_index("string_col", drop=False)
    scalars_pandas_df_index = scalars_pandas_df_index.set_index(
        "string_col", drop=False
    )
    index = "Hello, World!"
    bf_result = scalars_df_index.at[index, "int64_too"]
    pd_result = scalars_pandas_df_index.at[index, "int64_too"]
    pd.testing.assert_series_equal(
        bf_result.to_pandas(),
        pd_result,
    )


def test_at_no_duplicate(scalars_df_index, scalars_pandas_df_index):
    scalars_df_index = scalars_df_index.set_index("int64_too", drop=False)
    scalars_pandas_df_index = scalars_pandas_df_index.set_index("int64_too", drop=False)
    index = -2345
    bf_result = scalars_df_index.at[index, "string_col"]
    pd_result = scalars_pandas_df_index.at[index, "string_col"]
    assert bf_result == pd_result


def test_loc_setitem_bool_series_scalar_new_col(scalars_dfs):
    scalars_df, scalars_pandas_df = scalars_dfs
    bf_df = scalars_df.copy()
    pd_df = scalars_pandas_df.copy()
    bf_df.loc[bf_df["int64_too"] == 0, "new_col"] = 99
    pd_df.loc[pd_df["int64_too"] == 0, "new_col"] = 99

    # pandas uses float64 instead
    pd_df["new_col"] = pd_df["new_col"].astype("Float64")

    pd.testing.assert_frame_equal(
        bf_df.to_pandas(),
        pd_df,
    )


@pytest.mark.parametrize(
    ("col", "value"),
    [
        ("string_col", "hello"),
        ("int64_col", 3),
        ("float64_col", 3.5),
    ],
)
def test_loc_setitem_bool_series_scalar_existing_col(scalars_dfs, col, value):
    if pd.__version__.startswith("1."):
        pytest.skip("this loc overload not supported in pandas 1.x.")

    scalars_df, scalars_pandas_df = scalars_dfs
    bf_df = scalars_df.copy()
    pd_df = scalars_pandas_df.copy()
    bf_df.loc[bf_df["int64_too"] == 1, col] = value
    pd_df.loc[pd_df["int64_too"] == 1, col] = value

    pd.testing.assert_frame_equal(
        bf_df.to_pandas(),
        pd_df,
    )


def test_loc_setitem_bool_series_scalar_error(scalars_dfs):
    if pd.__version__.startswith("1."):
        pytest.skip("this loc overload not supported in pandas 1.x.")

    scalars_df, scalars_pandas_df = scalars_dfs
    bf_df = scalars_df.copy()
    pd_df = scalars_pandas_df.copy()

    with pytest.raises(Exception):
        bf_df.loc[bf_df["int64_too"] == 1, "string_col"] = 99
    with pytest.raises(Exception):
        pd_df.loc[pd_df["int64_too"] == 1, "string_col"] = 99


@pytest.mark.parametrize(
<<<<<<< HEAD
    "value",
    [
        2,
        "Hello",
        True,
        datetime(2023, 10, 1),
    ],
)
def test_loc_setitem_slice_scalar(scalars_dfs, value):
    if pd.__version__.startswith("1."):
        pytest.skip("this loc overload not supported in pandas 1.x.")

    scalars_df, scalars_pandas_df = scalars_dfs
    bf_df = scalars_df.copy()
    pd_df = scalars_pandas_df.copy()
    bf_df.loc[:] = value
    pd_df.loc[:] = value

    pd.testing.assert_frame_equal(bf_df.to_pandas(), pd_df, check_dtype=False)


@pytest.mark.parametrize(
    ("ordered"),
=======
    ("col", "op"),
>>>>>>> 0c011a82
    [
        # Int aggregates
        pytest.param("int64_col", lambda x: x.sum(), id="int-sum"),
        pytest.param("int64_col", lambda x: x.min(), id="int-min"),
        pytest.param("int64_col", lambda x: x.max(), id="int-max"),
        pytest.param("int64_col", lambda x: x.count(), id="int-count"),
        pytest.param("int64_col", lambda x: x.nunique(), id="int-nunique"),
        # Float aggregates
        pytest.param("float64_col", lambda x: x.count(), id="float-count"),
        pytest.param("float64_col", lambda x: x.nunique(), id="float-nunique"),
        # Bool aggregates
        pytest.param("bool_col", lambda x: x.sum(), id="bool-sum"),
        pytest.param("bool_col", lambda x: x.count(), id="bool-count"),
        pytest.param("bool_col", lambda x: x.nunique(), id="bool-nunique"),
        # String aggregates
        pytest.param("string_col", lambda x: x.count(), id="string-count"),
        pytest.param("string_col", lambda x: x.nunique(), id="string-nunique"),
    ],
)
def test_dataframe_aggregate_int(scalars_df_index, scalars_pandas_df_index, col, op):
    bf_result = op(scalars_df_index[[col]]).to_pandas()
    pd_result = op(scalars_pandas_df_index[[col]])

    # Check dtype separately
    assert bf_result.dtype == "Int64"
    # Is otherwise "object" dtype
    pd_result.index = pd_result.index.astype("string[pyarrow]")
    # Pandas may produce narrower numeric types
    assert_series_equal(pd_result, bf_result, check_dtype=False, check_index_type=False)


@pytest.mark.parametrize(
    ("col", "op"),
    [
        pytest.param("bool_col", lambda x: x.min(), id="bool-min"),
        pytest.param("bool_col", lambda x: x.max(), id="bool-max"),
    ],
)
def test_dataframe_aggregate_bool(scalars_df_index, scalars_pandas_df_index, col, op):
    bf_result = op(scalars_df_index[[col]]).to_pandas()
    pd_result = op(scalars_pandas_df_index[[col]])

    # Check dtype separately
    assert bf_result.dtype == "boolean"

    # Pandas may produce narrower numeric types
    # Pandas has object index type
    pd_result.index = pd_result.index.astype("string[pyarrow]")
    assert_series_equal(pd_result, bf_result, check_dtype=False, check_index_type=False)


@pytest.mark.parametrize(
    ("op", "bf_dtype"),
    [
        (lambda x: x.sum(numeric_only=True), "Float64"),
        (lambda x: x.mean(numeric_only=True), "Float64"),
        (lambda x: x.min(numeric_only=True), "Float64"),
        (lambda x: x.max(numeric_only=True), "Float64"),
        (lambda x: x.std(numeric_only=True), "Float64"),
        (lambda x: x.var(numeric_only=True), "Float64"),
        (lambda x: x.count(numeric_only=False), "Int64"),
        (lambda x: x.nunique(), "Int64"),
    ],
    ids=["sum", "mean", "min", "max", "std", "var", "count", "nunique"],
)
def test_dataframe_aggregates(scalars_dfs_maybe_ordered, op, bf_dtype):
    scalars_df_index, scalars_pandas_df_index = scalars_dfs_maybe_ordered
    col_names = ["int64_too", "float64_col", "string_col", "int64_col", "bool_col"]
    bf_series = op(scalars_df_index[col_names])
    bf_result = bf_series
    pd_result = op(scalars_pandas_df_index[col_names])

    # Check dtype separately
    assert bf_result.dtype == bf_dtype

    # Pandas may produce narrower numeric types, but bigframes always produces Float64
    # Pandas has object index type
    pd_result.index = pd_result.index.astype("string[pyarrow]")
    assert_series_equivalent(
        pd_result,
        bf_result,
        check_dtype=False,
        check_index_type=False,
    )


@pytest.mark.parametrize(
    ("op"),
    [
        (lambda x: x.sum(axis=1, numeric_only=True)),
        (lambda x: x.mean(axis=1, numeric_only=True)),
        (lambda x: x.min(axis=1, numeric_only=True)),
        (lambda x: x.max(axis=1, numeric_only=True)),
        (lambda x: x.std(axis=1, numeric_only=True)),
        (lambda x: x.var(axis=1, numeric_only=True)),
    ],
    ids=["sum", "mean", "min", "max", "std", "var"],
)
def test_dataframe_aggregates_axis_1(scalars_df_index, scalars_pandas_df_index, op):
    col_names = ["int64_too", "int64_col", "float64_col", "bool_col", "string_col"]
    bf_result = op(scalars_df_index[col_names]).to_pandas()
    pd_result = op(scalars_pandas_df_index[col_names])

    # Pandas may produce narrower numeric types, but bigframes always produces Float64
    pd_result = pd_result.astype("Float64")
    # Pandas has object index type
    pd.testing.assert_series_equal(pd_result, bf_result, check_index_type=False)


def test_dataframe_aggregates_median(scalars_df_index, scalars_pandas_df_index):
    col_names = ["int64_too", "float64_col", "int64_col", "bool_col"]
    bf_result = scalars_df_index[col_names].median(numeric_only=True).to_pandas()
    pd_result = scalars_pandas_df_index[col_names].agg(["min", "max"])

    # Pandas may produce narrower numeric types, but bigframes always produces Float64
    pd_result = pd_result.astype("Float64")

    # Median is an approximation, but double-check that median is plausible.
    for col in col_names:
        assert (pd_result.loc["min", col] <= bf_result[col]) and (
            bf_result[col] <= pd_result.loc["max", col]
        )


def test_dataframe_aggregates_quantile_mono(scalars_df_index, scalars_pandas_df_index):
    q = 0.45
    col_names = ["int64_too", "int64_col", "float64_col"]
    bf_result = scalars_df_index[col_names].quantile(q=q).to_pandas()
    pd_result = scalars_pandas_df_index[col_names].quantile(q=q)

    # Pandas may produce narrower numeric types, but bigframes always produces Float64
    pd_result = pd_result.astype("Float64")

    pd.testing.assert_series_equal(bf_result, pd_result, check_index_type=False)


def test_dataframe_aggregates_quantile_multi(scalars_df_index, scalars_pandas_df_index):
    q = [0, 0.33, 0.67, 1.0]
    col_names = ["int64_too", "int64_col", "float64_col"]
    bf_result = scalars_df_index[col_names].quantile(q=q).to_pandas()
    pd_result = scalars_pandas_df_index[col_names].quantile(q=q)

    # Pandas may produce narrower numeric types, but bigframes always produces Float64
    pd_result = pd_result.astype("Float64")
    pd_result.index = pd_result.index.astype("Float64")

    pd.testing.assert_frame_equal(bf_result, pd_result)


@pytest.mark.parametrize(
    ("op"),
    [
        (lambda x: x.all(bool_only=True)),
        (lambda x: x.any(bool_only=True)),
        (lambda x: x.all(axis=1, bool_only=True)),
        (lambda x: x.any(axis=1, bool_only=True)),
    ],
    ids=["all_axis0", "any_axis0", "all_axis1", "any_axis1"],
)
def test_dataframe_bool_aggregates(scalars_df_index, scalars_pandas_df_index, op):
    # Pandas will drop nullable 'boolean' dtype so we convert first to bool, then cast back later
    scalars_df_index = scalars_df_index.assign(
        bool_col=scalars_df_index.bool_col.fillna(False)
    )
    scalars_pandas_df_index = scalars_pandas_df_index.assign(
        bool_col=scalars_pandas_df_index.bool_col.fillna(False).astype("bool")
    )
    bf_series = op(scalars_df_index)
    pd_series = op(scalars_pandas_df_index).astype("boolean")
    bf_result = bf_series.to_pandas()

    pd_series.index = pd_series.index.astype(bf_result.index.dtype)
    pd.testing.assert_series_equal(pd_series, bf_result, check_index_type=False)


def test_dataframe_prod(scalars_df_index, scalars_pandas_df_index):
    col_names = ["int64_too", "float64_col"]
    bf_series = scalars_df_index[col_names].prod()
    pd_series = scalars_pandas_df_index[col_names].prod()
    bf_result = bf_series.to_pandas()

    # Pandas may produce narrower numeric types, but bigframes always produces Float64
    pd_series = pd_series.astype("Float64")
    # Pandas has object index type
    pd.testing.assert_series_equal(pd_series, bf_result, check_index_type=False)


def test_df_skew_too_few_values(scalars_dfs):
    columns = ["float64_col", "int64_col"]
    scalars_df, scalars_pandas_df = scalars_dfs
    bf_result = scalars_df[columns].head(2).skew().to_pandas()
    pd_result = scalars_pandas_df[columns].head(2).skew()

    # Pandas may produce narrower numeric types, but bigframes always produces Float64
    pd_result = pd_result.astype("Float64")

    pd.testing.assert_series_equal(pd_result, bf_result, check_index_type=False)


@pytest.mark.parametrize(
    ("ordered"),
    [
        (True),
        (False),
    ],
)
def test_df_skew(scalars_dfs, ordered):
    columns = ["float64_col", "int64_col"]
    scalars_df, scalars_pandas_df = scalars_dfs
    bf_result = scalars_df[columns].skew().to_pandas(ordered=ordered)
    pd_result = scalars_pandas_df[columns].skew()

    # Pandas may produce narrower numeric types, but bigframes always produces Float64
    pd_result = pd_result.astype("Float64")

    assert_series_equal(
        pd_result, bf_result, check_index_type=False, ignore_order=not ordered
    )


def test_df_kurt_too_few_values(scalars_dfs):
    columns = ["float64_col", "int64_col"]
    scalars_df, scalars_pandas_df = scalars_dfs
    bf_result = scalars_df[columns].head(2).kurt().to_pandas()
    pd_result = scalars_pandas_df[columns].head(2).kurt()

    # Pandas may produce narrower numeric types, but bigframes always produces Float64
    pd_result = pd_result.astype("Float64")

    pd.testing.assert_series_equal(pd_result, bf_result, check_index_type=False)


def test_df_kurt(scalars_dfs):
    columns = ["float64_col", "int64_col"]
    scalars_df, scalars_pandas_df = scalars_dfs
    bf_result = scalars_df[columns].kurt().to_pandas()
    pd_result = scalars_pandas_df[columns].kurt()

    # Pandas may produce narrower numeric types, but bigframes always produces Float64
    pd_result = pd_result.astype("Float64")

    pd.testing.assert_series_equal(pd_result, bf_result, check_index_type=False)


@pytest.mark.parametrize(
    ("frac", "n", "random_state"),
    [
        (None, 4, None),
        (0.5, None, None),
        (None, 4, 10),
        (0.5, None, 10),
        (None, None, None),
    ],
    ids=[
        "n_wo_random_state",
        "frac_wo_random_state",
        "n_w_random_state",
        "frac_w_random_state",
        "n_default",
    ],
)
def test_sample(scalars_dfs, frac, n, random_state):
    scalars_df, _ = scalars_dfs
    df = scalars_df.sample(frac=frac, n=n, random_state=random_state)
    bf_result = df.to_pandas()

    n = 1 if n is None else n
    expected_sample_size = round(frac * scalars_df.shape[0]) if frac is not None else n
    assert bf_result.shape[0] == expected_sample_size
    assert bf_result.shape[1] == scalars_df.shape[1]


def test_sample_determinism(penguins_df_default_index):
    df = penguins_df_default_index.sample(n=100, random_state=12345).head(15)
    bf_result = df.to_pandas()
    bf_result2 = df.to_pandas()

    pandas.testing.assert_frame_equal(bf_result, bf_result2)


def test_sample_raises_value_error(scalars_dfs):
    scalars_df, _ = scalars_dfs
    with pytest.raises(
        ValueError, match="Only one of 'n' or 'frac' parameter can be specified."
    ):
        scalars_df.sample(frac=0.5, n=4)


def test_sample_args_sort(scalars_dfs):
    scalars_df, _ = scalars_dfs
    index = [4, 3, 2, 5, 1, 0]
    scalars_df = scalars_df.iloc[index]

    kwargs = {"frac": 1.0, "random_state": 333}

    df = scalars_df.sample(**kwargs).to_pandas()
    assert df.index.values != index
    assert df.index.values != sorted(index)

    df = scalars_df.sample(sort="random", **kwargs).to_pandas()
    assert df.index.values != index
    assert df.index.values != sorted(index)

    df = scalars_df.sample(sort=True, **kwargs).to_pandas()
    assert df.index.values == sorted(index)

    df = scalars_df.sample(sort=False, **kwargs).to_pandas()
    assert df.index.values == index


@pytest.mark.parametrize(
    ("axis",),
    [
        (None,),
        (0,),
        (1,),
    ],
)
def test_df_add_prefix(scalars_df_index, scalars_pandas_df_index, axis):
    if pd.__version__.startswith("1."):
        pytest.skip("add_prefix axis parameter not supported in pandas 1.x.")
    bf_result = scalars_df_index.add_prefix("prefix_", axis).to_pandas()

    pd_result = scalars_pandas_df_index.add_prefix("prefix_", axis)

    pd.testing.assert_frame_equal(
        bf_result,
        pd_result,
        check_index_type=False,
    )


@pytest.mark.parametrize(
    ("axis",),
    [
        (0,),
        (1,),
    ],
)
def test_df_add_suffix(scalars_df_index, scalars_pandas_df_index, axis):
    if pd.__version__.startswith("1."):
        pytest.skip("add_prefix axis parameter not supported in pandas 1.x.")
    bf_result = scalars_df_index.add_suffix("_suffix", axis).to_pandas()

    pd_result = scalars_pandas_df_index.add_suffix("_suffix", axis)

    pd.testing.assert_frame_equal(
        bf_result,
        pd_result,
        check_index_type=False,
    )


def test_df_columns_filter_items(scalars_df_index, scalars_pandas_df_index):
    if pd.__version__.startswith("2.0") or pd.__version__.startswith("1."):
        pytest.skip("pandas filter items behavior different pre-2.1")
    bf_result = scalars_df_index.filter(items=["string_col", "int64_col"]).to_pandas()

    pd_result = scalars_pandas_df_index.filter(items=["string_col", "int64_col"])
    # Ignore column ordering as pandas order differently depending on version
    pd.testing.assert_frame_equal(
        bf_result.sort_index(axis=1),
        pd_result.sort_index(axis=1),
    )


def test_df_columns_filter_like(scalars_df_index, scalars_pandas_df_index):
    bf_result = scalars_df_index.filter(like="64_col").to_pandas()

    pd_result = scalars_pandas_df_index.filter(like="64_col")

    pd.testing.assert_frame_equal(
        bf_result,
        pd_result,
    )


def test_df_columns_filter_regex(scalars_df_index, scalars_pandas_df_index):
    bf_result = scalars_df_index.filter(regex="^[^_]+$").to_pandas()

    pd_result = scalars_pandas_df_index.filter(regex="^[^_]+$")

    pd.testing.assert_frame_equal(
        bf_result,
        pd_result,
    )


def test_df_rows_filter_items(scalars_df_index, scalars_pandas_df_index):
    if pd.__version__.startswith("2.0") or pd.__version__.startswith("1."):
        pytest.skip("pandas filter items behavior different pre-2.1")
    bf_result = scalars_df_index.filter(items=[5, 1, 3], axis=0).to_pandas()

    pd_result = scalars_pandas_df_index.filter(items=[5, 1, 3], axis=0)

    # Pandas uses int64 instead of Int64 (nullable) dtype.
    pd_result.index = pd_result.index.astype(pd.Int64Dtype())
    # Ignore ordering as pandas order differently depending on version
    assert_pandas_df_equal(
        bf_result,
        pd_result,
        ignore_order=True,
        check_names=False,
    )


def test_df_rows_filter_like(scalars_df_index, scalars_pandas_df_index):
    scalars_df_index = scalars_df_index.copy().set_index("string_col")
    scalars_pandas_df_index = scalars_pandas_df_index.copy().set_index("string_col")

    bf_result = scalars_df_index.filter(like="ello", axis=0).to_pandas()

    pd_result = scalars_pandas_df_index.filter(like="ello", axis=0)

    pd.testing.assert_frame_equal(
        bf_result,
        pd_result,
    )


def test_df_rows_filter_regex(scalars_df_index, scalars_pandas_df_index):
    scalars_df_index = scalars_df_index.copy().set_index("string_col")
    scalars_pandas_df_index = scalars_pandas_df_index.copy().set_index("string_col")

    bf_result = scalars_df_index.filter(regex="^[GH].*", axis=0).to_pandas()

    pd_result = scalars_pandas_df_index.filter(regex="^[GH].*", axis=0)

    pd.testing.assert_frame_equal(
        bf_result,
        pd_result,
    )


def test_df_reindex_rows_list(scalars_dfs_maybe_ordered):
    scalars_df_index, scalars_pandas_df_index = scalars_dfs_maybe_ordered
    bf_result = scalars_df_index.reindex(index=[5, 1, 3, 99, 1])

    pd_result = scalars_pandas_df_index.reindex(index=[5, 1, 3, 99, 1])

    # Pandas uses int64 instead of Int64 (nullable) dtype.
    pd_result.index = pd_result.index.astype(pd.Int64Dtype())
    assert_dfs_equivalent(
        pd_result,
        bf_result,
    )


def test_df_reindex_rows_index(scalars_df_index, scalars_pandas_df_index):
    bf_result = scalars_df_index.reindex(
        index=pd.Index([5, 1, 3, 99, 1], name="newname")
    ).to_pandas()

    pd_result = scalars_pandas_df_index.reindex(
        index=pd.Index([5, 1, 3, 99, 1], name="newname")
    )

    # Pandas uses int64 instead of Int64 (nullable) dtype.
    pd_result.index = pd_result.index.astype(pd.Int64Dtype())
    pd.testing.assert_frame_equal(
        bf_result,
        pd_result,
    )


def test_df_reindex_nonunique(scalars_df_index):
    with pytest.raises(ValueError):
        # int64_too is non-unique
        scalars_df_index.set_index("int64_too").reindex(
            index=[5, 1, 3, 99, 1], validate=True
        )


def test_df_reindex_columns(scalars_df_index, scalars_pandas_df_index):
    bf_result = scalars_df_index.reindex(
        columns=["not_a_col", "int64_col", "int64_too"]
    ).to_pandas()

    pd_result = scalars_pandas_df_index.reindex(
        columns=["not_a_col", "int64_col", "int64_too"]
    )

    # Pandas uses float64 as default for newly created empty column, bf uses Float64
    pd_result.not_a_col = pd_result.not_a_col.astype(pandas.Float64Dtype())
    pd.testing.assert_frame_equal(
        bf_result,
        pd_result,
    )


def test_df_equals_identical(scalars_df_index, scalars_pandas_df_index):
    unsupported = [
        "geography_col",
    ]
    scalars_df_index = scalars_df_index.drop(columns=unsupported)
    scalars_pandas_df_index = scalars_pandas_df_index.drop(columns=unsupported)

    bf_result = scalars_df_index.equals(scalars_df_index)
    pd_result = scalars_pandas_df_index.equals(scalars_pandas_df_index)

    assert pd_result == bf_result


def test_df_equals_series(scalars_df_index, scalars_pandas_df_index):
    bf_result = scalars_df_index[["int64_col"]].equals(scalars_df_index["int64_col"])
    pd_result = scalars_pandas_df_index[["int64_col"]].equals(
        scalars_pandas_df_index["int64_col"]
    )

    assert pd_result == bf_result


def test_df_equals_different_dtype(scalars_df_index, scalars_pandas_df_index):
    columns = ["int64_col", "int64_too"]
    scalars_df_index = scalars_df_index[columns]
    scalars_pandas_df_index = scalars_pandas_df_index[columns]

    bf_modified = scalars_df_index.copy()
    bf_modified = bf_modified.astype("Float64")

    pd_modified = scalars_pandas_df_index.copy()
    pd_modified = pd_modified.astype("Float64")

    bf_result = scalars_df_index.equals(bf_modified)
    pd_result = scalars_pandas_df_index.equals(pd_modified)

    assert pd_result == bf_result


def test_df_equals_different_values(scalars_df_index, scalars_pandas_df_index):
    columns = ["int64_col", "int64_too"]
    scalars_df_index = scalars_df_index[columns]
    scalars_pandas_df_index = scalars_pandas_df_index[columns]

    bf_modified = scalars_df_index.copy()
    bf_modified["int64_col"] = bf_modified.int64_col + 1

    pd_modified = scalars_pandas_df_index.copy()
    pd_modified["int64_col"] = pd_modified.int64_col + 1

    bf_result = scalars_df_index.equals(bf_modified)
    pd_result = scalars_pandas_df_index.equals(pd_modified)

    assert pd_result == bf_result


def test_df_equals_extra_column(scalars_df_index, scalars_pandas_df_index):
    columns = ["int64_col", "int64_too"]
    more_columns = ["int64_col", "int64_too", "float64_col"]

    bf_result = scalars_df_index[columns].equals(scalars_df_index[more_columns])
    pd_result = scalars_pandas_df_index[columns].equals(
        scalars_pandas_df_index[more_columns]
    )

    assert pd_result == bf_result


def test_df_reindex_like(scalars_df_index, scalars_pandas_df_index):
    reindex_target_bf = scalars_df_index.reindex(
        columns=["not_a_col", "int64_col", "int64_too"], index=[5, 1, 3, 99, 1]
    )
    bf_result = scalars_df_index.reindex_like(reindex_target_bf).to_pandas()

    reindex_target_pd = scalars_pandas_df_index.reindex(
        columns=["not_a_col", "int64_col", "int64_too"], index=[5, 1, 3, 99, 1]
    )
    pd_result = scalars_pandas_df_index.reindex_like(reindex_target_pd)

    # Pandas uses float64 as default for newly created empty column, bf uses Float64
    # Pandas uses int64 instead of Int64 (nullable) dtype.
    pd_result.index = pd_result.index.astype(pd.Int64Dtype())
    # Pandas uses float64 as default for newly created empty column, bf uses Float64
    pd_result.not_a_col = pd_result.not_a_col.astype(pandas.Float64Dtype())
    pd.testing.assert_frame_equal(
        bf_result,
        pd_result,
    )


def test_df_values(scalars_df_index, scalars_pandas_df_index):
    bf_result = scalars_df_index.values

    pd_result = scalars_pandas_df_index.values
    # Numpy isn't equipped to compare non-numeric objects, so convert back to dataframe
    pd.testing.assert_frame_equal(
        pd.DataFrame(bf_result), pd.DataFrame(pd_result), check_dtype=False
    )


def test_df_to_numpy(scalars_df_index, scalars_pandas_df_index):
    bf_result = scalars_df_index.to_numpy()

    pd_result = scalars_pandas_df_index.to_numpy()
    # Numpy isn't equipped to compare non-numeric objects, so convert back to dataframe
    pd.testing.assert_frame_equal(
        pd.DataFrame(bf_result), pd.DataFrame(pd_result), check_dtype=False
    )


def test_df___array__(scalars_df_index, scalars_pandas_df_index):
    bf_result = scalars_df_index.__array__()

    pd_result = scalars_pandas_df_index.__array__()
    # Numpy isn't equipped to compare non-numeric objects, so convert back to dataframe
    pd.testing.assert_frame_equal(
        pd.DataFrame(bf_result), pd.DataFrame(pd_result), check_dtype=False
    )


def test_df_getattr_attribute_error_when_pandas_has(scalars_df_index):
    # swapaxes is implemented in pandas but not in bigframes
    with pytest.raises(AttributeError):
        scalars_df_index.swapaxes()


def test_df_getattr_attribute_error(scalars_df_index):
    with pytest.raises(AttributeError):
        scalars_df_index.not_a_method()


def test_df_getattr_axes():
    df = dataframe.DataFrame(
        [[1, 1, 1], [1, 1, 1]], columns=["index", "columns", "my_column"]
    )
    assert isinstance(df.index, bigframes.core.indexes.Index)
    assert isinstance(df.columns, pandas.Index)
    assert isinstance(df.my_column, series.Series)


def test_df_setattr_index():
    pd_df = pandas.DataFrame(
        [[1, 1, 1], [1, 1, 1]], columns=["index", "columns", "my_column"]
    )
    bf_df = dataframe.DataFrame(pd_df)

    pd_df.index = pandas.Index([4, 5])
    bf_df.index = [4, 5]

    assert_pandas_df_equal(
        pd_df, bf_df.to_pandas(), check_index_type=False, check_dtype=False
    )


def test_df_setattr_columns():
    pd_df = pandas.DataFrame(
        [[1, 1, 1], [1, 1, 1]], columns=["index", "columns", "my_column"]
    )
    bf_df = dataframe.DataFrame(pd_df)

    pd_df.columns = typing.cast(pandas.Index, pandas.Index([4, 5, 6]))

    bf_df.columns = pandas.Index([4, 5, 6])

    assert_pandas_df_equal(
        pd_df, bf_df.to_pandas(), check_index_type=False, check_dtype=False
    )


def test_df_setattr_modify_column():
    pd_df = pandas.DataFrame(
        [[1, 1, 1], [1, 1, 1]], columns=["index", "columns", "my_column"]
    )
    bf_df = dataframe.DataFrame(pd_df)
    pd_df.my_column = [4, 5]
    bf_df.my_column = [4, 5]

    assert_pandas_df_equal(
        pd_df, bf_df.to_pandas(), check_index_type=False, check_dtype=False
    )


def test_loc_list_string_index(scalars_df_index, scalars_pandas_df_index):
    index_list = scalars_pandas_df_index.string_col.iloc[[0, 1, 1, 5]].values

    scalars_df_index = scalars_df_index.set_index("string_col")
    scalars_pandas_df_index = scalars_pandas_df_index.set_index("string_col")

    bf_result = scalars_df_index.loc[index_list].to_pandas()
    pd_result = scalars_pandas_df_index.loc[index_list]

    pd.testing.assert_frame_equal(
        bf_result,
        pd_result,
    )


def test_loc_list_integer_index(scalars_df_index, scalars_pandas_df_index):
    index_list = [3, 2, 1, 3, 2, 1]

    bf_result = scalars_df_index.loc[index_list]
    pd_result = scalars_pandas_df_index.loc[index_list]

    pd.testing.assert_frame_equal(
        bf_result.to_pandas(),
        pd_result,
    )


def test_loc_list_multiindex(scalars_dfs_maybe_ordered):
    scalars_df_index, scalars_pandas_df_index = scalars_dfs_maybe_ordered
    scalars_df_multiindex = scalars_df_index.set_index(["string_col", "int64_col"])
    scalars_pandas_df_multiindex = scalars_pandas_df_index.set_index(
        ["string_col", "int64_col"]
    )
    index_list = [("Hello, World!", -234892), ("Hello, World!", 123456789)]

    bf_result = scalars_df_multiindex.loc[index_list]
    pd_result = scalars_pandas_df_multiindex.loc[index_list]

    assert_dfs_equivalent(
        pd_result,
        bf_result,
    )


def test_iloc_list(scalars_df_index, scalars_pandas_df_index):
    index_list = [0, 0, 0, 5, 4, 7]

    bf_result = scalars_df_index.iloc[index_list]
    pd_result = scalars_pandas_df_index.iloc[index_list]

    pd.testing.assert_frame_equal(
        bf_result.to_pandas(),
        pd_result,
    )


def test_iloc_list_multiindex(scalars_dfs):
    scalars_df, scalars_pandas_df = scalars_dfs
    scalars_df = scalars_df.copy()
    scalars_pandas_df = scalars_pandas_df.copy()
    scalars_df = scalars_df.set_index(["bytes_col", "numeric_col"])
    scalars_pandas_df = scalars_pandas_df.set_index(["bytes_col", "numeric_col"])

    index_list = [0, 0, 0, 5, 4, 7]

    bf_result = scalars_df.iloc[index_list]
    pd_result = scalars_pandas_df.iloc[index_list]

    pd.testing.assert_frame_equal(
        bf_result.to_pandas(),
        pd_result,
    )


def test_iloc_empty_list(scalars_df_index, scalars_pandas_df_index):

    index_list: List[int] = []

    bf_result = scalars_df_index.iloc[index_list]
    pd_result = scalars_pandas_df_index.iloc[index_list]

    bf_result = bf_result.to_pandas()
    assert bf_result.shape == pd_result.shape  # types are known to be different


def test_rename_axis(scalars_df_index, scalars_pandas_df_index):
    bf_result = scalars_df_index.rename_axis("newindexname")
    pd_result = scalars_pandas_df_index.rename_axis("newindexname")

    pd.testing.assert_frame_equal(
        bf_result.to_pandas(),
        pd_result,
    )


def test_rename_axis_nonstring(scalars_df_index, scalars_pandas_df_index):
    bf_result = scalars_df_index.rename_axis((4,))
    pd_result = scalars_pandas_df_index.rename_axis((4,))

    pd.testing.assert_frame_equal(
        bf_result.to_pandas(),
        pd_result,
    )


def test_loc_bf_series_string_index(scalars_df_index, scalars_pandas_df_index):
    pd_string_series = scalars_pandas_df_index.string_col.iloc[[0, 5, 1, 1, 5]]
    bf_string_series = scalars_df_index.string_col.iloc[[0, 5, 1, 1, 5]]

    scalars_df_index = scalars_df_index.set_index("string_col")
    scalars_pandas_df_index = scalars_pandas_df_index.set_index("string_col")

    bf_result = scalars_df_index.loc[bf_string_series]
    pd_result = scalars_pandas_df_index.loc[pd_string_series]

    pd.testing.assert_frame_equal(
        bf_result.to_pandas(),
        pd_result,
    )


def test_loc_bf_series_multiindex(scalars_df_index, scalars_pandas_df_index):
    pd_string_series = scalars_pandas_df_index.string_col.iloc[[0, 5, 1, 1, 5]]
    bf_string_series = scalars_df_index.string_col.iloc[[0, 5, 1, 1, 5]]

    scalars_df_multiindex = scalars_df_index.set_index(["string_col", "int64_col"])
    scalars_pandas_df_multiindex = scalars_pandas_df_index.set_index(
        ["string_col", "int64_col"]
    )

    bf_result = scalars_df_multiindex.loc[bf_string_series]
    pd_result = scalars_pandas_df_multiindex.loc[pd_string_series]

    pd.testing.assert_frame_equal(
        bf_result.to_pandas(),
        pd_result,
    )


def test_loc_bf_index_integer_index(scalars_df_index, scalars_pandas_df_index):
    pd_index = scalars_pandas_df_index.iloc[[0, 5, 1, 1, 5]].index
    bf_index = scalars_df_index.iloc[[0, 5, 1, 1, 5]].index

    bf_result = scalars_df_index.loc[bf_index]
    pd_result = scalars_pandas_df_index.loc[pd_index]

    pd.testing.assert_frame_equal(
        bf_result.to_pandas(),
        pd_result,
    )


def test_loc_bf_index_integer_index_renamed_col(
    scalars_df_index, scalars_pandas_df_index
):
    scalars_df_index = scalars_df_index.rename(columns={"int64_col": "rename"})
    scalars_pandas_df_index = scalars_pandas_df_index.rename(
        columns={"int64_col": "rename"}
    )

    pd_index = scalars_pandas_df_index.iloc[[0, 5, 1, 1, 5]].index
    bf_index = scalars_df_index.iloc[[0, 5, 1, 1, 5]].index

    bf_result = scalars_df_index.loc[bf_index]
    pd_result = scalars_pandas_df_index.loc[pd_index]

    pd.testing.assert_frame_equal(
        bf_result.to_pandas(),
        pd_result,
    )


@pytest.mark.parametrize(
    ("subset"),
    [
        None,
        "bool_col",
        ["bool_col", "int64_too"],
    ],
)
@pytest.mark.parametrize(
    ("keep",),
    [
        ("first",),
        ("last",),
        (False,),
    ],
)
def test_df_drop_duplicates(scalars_df_index, scalars_pandas_df_index, keep, subset):
    columns = ["bool_col", "int64_too", "int64_col"]
    bf_series = scalars_df_index[columns].drop_duplicates(subset, keep=keep).to_pandas()
    pd_series = scalars_pandas_df_index[columns].drop_duplicates(subset, keep=keep)
    pd.testing.assert_frame_equal(
        pd_series,
        bf_series,
    )


@pytest.mark.parametrize(
    ("subset"),
    [
        None,
        ["bool_col"],
    ],
)
@pytest.mark.parametrize(
    ("keep",),
    [
        ("first",),
        ("last",),
        (False,),
    ],
)
def test_df_duplicated(scalars_df_index, scalars_pandas_df_index, keep, subset):
    columns = ["bool_col", "int64_too", "int64_col"]
    bf_series = scalars_df_index[columns].duplicated(subset, keep=keep).to_pandas()
    pd_series = scalars_pandas_df_index[columns].duplicated(subset, keep=keep)
    pd.testing.assert_series_equal(pd_series, bf_series, check_dtype=False)


def test_df_from_dict_columns_orient():
    data = {"a": [1, 2], "b": [3.3, 2.4]}
    bf_result = dataframe.DataFrame.from_dict(data, orient="columns").to_pandas()
    pd_result = pd.DataFrame.from_dict(data, orient="columns")
    assert_pandas_df_equal(
        pd_result, bf_result, check_dtype=False, check_index_type=False
    )


def test_df_from_dict_index_orient():
    data = {"a": [1, 2], "b": [3.3, 2.4]}
    bf_result = dataframe.DataFrame.from_dict(
        data, orient="index", columns=["col1", "col2"]
    ).to_pandas()
    pd_result = pd.DataFrame.from_dict(data, orient="index", columns=["col1", "col2"])
    assert_pandas_df_equal(
        pd_result, bf_result, check_dtype=False, check_index_type=False
    )


def test_df_from_dict_tight_orient():
    data = {
        "index": [("i1", "i2"), ("i3", "i4")],
        "columns": ["col1", "col2"],
        "data": [[1, 2.6], [3, 4.5]],
        "index_names": ["in1", "in2"],
        "column_names": ["column_axis"],
    }

    bf_result = dataframe.DataFrame.from_dict(data, orient="tight").to_pandas()
    pd_result = pd.DataFrame.from_dict(data, orient="tight")
    assert_pandas_df_equal(
        pd_result, bf_result, check_dtype=False, check_index_type=False
    )


def test_df_from_records():
    records = ((1, "a"), (2.5, "b"), (3.3, "c"), (4.9, "d"))

    bf_result = dataframe.DataFrame.from_records(
        records, columns=["c1", "c2"]
    ).to_pandas()
    pd_result = pd.DataFrame.from_records(records, columns=["c1", "c2"])
    assert_pandas_df_equal(
        pd_result, bf_result, check_dtype=False, check_index_type=False
    )


def test_df_to_dict(scalars_df_index, scalars_pandas_df_index):
    unsupported = ["numeric_col"]  # formatted differently
    bf_result = scalars_df_index.drop(columns=unsupported).to_dict()
    pd_result = scalars_pandas_df_index.drop(columns=unsupported).to_dict()

    assert bf_result == pd_result


def test_df_to_excel(scalars_df_index, scalars_pandas_df_index):
    unsupported = ["timestamp_col"]
    with tempfile.TemporaryFile() as bf_result_file, tempfile.TemporaryFile() as pd_result_file:
        scalars_df_index.drop(columns=unsupported).to_excel(bf_result_file)
        scalars_pandas_df_index.drop(columns=unsupported).to_excel(pd_result_file)
        bf_result = bf_result_file.read()
        pd_result = bf_result_file.read()

    assert bf_result == pd_result


def test_df_to_latex(scalars_df_index, scalars_pandas_df_index):
    unsupported = ["numeric_col"]  # formatted differently
    bf_result = scalars_df_index.drop(columns=unsupported).to_latex()
    pd_result = scalars_pandas_df_index.drop(columns=unsupported).to_latex()

    assert bf_result == pd_result


def test_df_to_json_local_str(scalars_df_index, scalars_pandas_df_index):
    bf_result = scalars_df_index.to_json()
    # default_handler for arrow types that have no default conversion
    pd_result = scalars_pandas_df_index.to_json(default_handler=str)

    assert bf_result == pd_result


@skip_legacy_pandas
def test_df_to_json_local_file(scalars_df_index, scalars_pandas_df_index):
    with tempfile.TemporaryFile() as bf_result_file, tempfile.TemporaryFile() as pd_result_file:
        scalars_df_index.to_json(bf_result_file, orient="table")
        # default_handler for arrow types that have no default conversion
        scalars_pandas_df_index.to_json(
            pd_result_file, orient="table", default_handler=str
        )

        bf_result = bf_result_file.read()
        pd_result = pd_result_file.read()

    assert bf_result == pd_result


def test_df_to_csv_local_str(scalars_df_index, scalars_pandas_df_index):
    bf_result = scalars_df_index.to_csv()
    # default_handler for arrow types that have no default conversion
    pd_result = scalars_pandas_df_index.to_csv()

    assert bf_result == pd_result


def test_df_to_csv_local_file(scalars_df_index, scalars_pandas_df_index):
    with tempfile.TemporaryFile() as bf_result_file, tempfile.TemporaryFile() as pd_result_file:
        scalars_df_index.to_csv(bf_result_file)
        scalars_pandas_df_index.to_csv(pd_result_file)

        bf_result = bf_result_file.read()
        pd_result = pd_result_file.read()

    assert bf_result == pd_result


def test_df_to_parquet_local_bytes(scalars_df_index, scalars_pandas_df_index):
    # GEOGRAPHY not supported in parquet export.
    unsupported = ["geography_col"]

    bf_result = scalars_df_index.drop(columns=unsupported).to_parquet()
    # default_handler for arrow types that have no default conversion
    pd_result = scalars_pandas_df_index.drop(columns=unsupported).to_parquet()

    assert bf_result == pd_result


def test_df_to_parquet_local_file(scalars_df_index, scalars_pandas_df_index):
    # GEOGRAPHY not supported in parquet export.
    unsupported = ["geography_col"]
    with tempfile.TemporaryFile() as bf_result_file, tempfile.TemporaryFile() as pd_result_file:
        scalars_df_index.drop(columns=unsupported).to_parquet(bf_result_file)
        scalars_pandas_df_index.drop(columns=unsupported).to_parquet(pd_result_file)

        bf_result = bf_result_file.read()
        pd_result = pd_result_file.read()

    assert bf_result == pd_result


def test_df_to_records(scalars_df_index, scalars_pandas_df_index):
    unsupported = ["numeric_col"]
    bf_result = scalars_df_index.drop(columns=unsupported).to_records()
    pd_result = scalars_pandas_df_index.drop(columns=unsupported).to_records()

    for bfi, pdi in zip(bf_result, pd_result):
        for bfj, pdj in zip(bfi, pdi):
            assert pd.isna(bfj) and pd.isna(pdj) or bfj == pdj


def test_df_to_string(scalars_df_index, scalars_pandas_df_index):
    unsupported = ["numeric_col"]  # formatted differently

    bf_result = scalars_df_index.drop(columns=unsupported).to_string()
    pd_result = scalars_pandas_df_index.drop(columns=unsupported).to_string()

    assert bf_result == pd_result


def test_df_to_html(scalars_df_index, scalars_pandas_df_index):
    unsupported = ["numeric_col"]  # formatted differently

    bf_result = scalars_df_index.drop(columns=unsupported).to_html()
    pd_result = scalars_pandas_df_index.drop(columns=unsupported).to_html()

    assert bf_result == pd_result


def test_df_to_markdown(scalars_df_index, scalars_pandas_df_index):
    # Nulls have bug from tabulate https://github.com/astanin/python-tabulate/issues/231
    bf_result = scalars_df_index.dropna().to_markdown()
    pd_result = scalars_pandas_df_index.dropna().to_markdown()

    assert bf_result == pd_result


def test_df_to_pickle(scalars_df_index, scalars_pandas_df_index):
    with tempfile.TemporaryFile() as bf_result_file, tempfile.TemporaryFile() as pd_result_file:
        scalars_df_index.to_pickle(bf_result_file)
        scalars_pandas_df_index.to_pickle(pd_result_file)
        bf_result = bf_result_file.read()
        pd_result = pd_result_file.read()

    assert bf_result == pd_result


def test_df_to_orc(scalars_df_index, scalars_pandas_df_index):
    unsupported = [
        "numeric_col",
        "bytes_col",
        "date_col",
        "datetime_col",
        "time_col",
        "timestamp_col",
        "geography_col",
    ]

    bf_result_file = tempfile.TemporaryFile()
    pd_result_file = tempfile.TemporaryFile()
    scalars_df_index.drop(columns=unsupported).to_orc(bf_result_file)
    scalars_pandas_df_index.drop(columns=unsupported).reset_index().to_orc(
        pd_result_file
    )
    bf_result = bf_result_file.read()
    pd_result = bf_result_file.read()

    assert bf_result == pd_result


@skip_legacy_pandas
@pytest.mark.parametrize(
    ("expr",),
    [
        ("new_col = int64_col + int64_too",),
        ("new_col = (rowindex > 3) | bool_col",),
        ("int64_too = bool_col\nnew_col2 = rowindex",),
    ],
)
def test_df_eval(scalars_dfs, expr):
    scalars_df, scalars_pandas_df = scalars_dfs

    bf_result = scalars_df.eval(expr).to_pandas()
    pd_result = scalars_pandas_df.eval(expr)

    pd.testing.assert_frame_equal(bf_result, pd_result)


@skip_legacy_pandas
@pytest.mark.parametrize(
    ("expr",),
    [
        ("int64_col > int64_too",),
        ("bool_col",),
        ("((int64_col - int64_too) % @local_var) == 0",),
    ],
)
def test_df_query(scalars_dfs, expr):
    # local_var is referenced in expressions
    local_var = 3  # NOQA
    scalars_df, scalars_pandas_df = scalars_dfs

    bf_result = scalars_df.query(expr).to_pandas()
    pd_result = scalars_pandas_df.query(expr)

    pd.testing.assert_frame_equal(bf_result, pd_result)


@pytest.mark.parametrize(
    ("subset", "normalize", "ascending", "dropna"),
    [
        (None, False, False, False),
        (None, True, True, True),
        ("bool_col", True, False, True),
    ],
)
def test_df_value_counts(scalars_dfs, subset, normalize, ascending, dropna):
    if pd.__version__.startswith("1."):
        pytest.skip("pandas 1.x produces different column labels.")
    scalars_df, scalars_pandas_df = scalars_dfs

    bf_result = (
        scalars_df[["string_col", "bool_col"]]
        .value_counts(subset, normalize=normalize, ascending=ascending, dropna=dropna)
        .to_pandas()
    )
    pd_result = scalars_pandas_df[["string_col", "bool_col"]].value_counts(
        subset, normalize=normalize, ascending=ascending, dropna=dropna
    )

    pd.testing.assert_series_equal(
        bf_result, pd_result, check_dtype=False, check_index_type=False
    )


@pytest.mark.parametrize(
    ("na_option", "method", "ascending", "numeric_only"),
    [
        ("keep", "average", True, True),
        ("top", "min", False, False),
        ("bottom", "max", False, False),
        ("top", "first", False, False),
        ("bottom", "dense", False, False),
    ],
)
def test_df_rank_with_nulls(
    scalars_df_index,
    scalars_pandas_df_index,
    na_option,
    method,
    ascending,
    numeric_only,
):
    unsupported_columns = ["geography_col"]
    bf_result = (
        scalars_df_index.drop(columns=unsupported_columns)
        .rank(
            na_option=na_option,
            method=method,
            ascending=ascending,
            numeric_only=numeric_only,
        )
        .to_pandas()
    )
    pd_result = (
        scalars_pandas_df_index.drop(columns=unsupported_columns)
        .rank(
            na_option=na_option,
            method=method,
            ascending=ascending,
            numeric_only=numeric_only,
        )
        .astype(pd.Float64Dtype())
    )

    pd.testing.assert_frame_equal(
        bf_result,
        pd_result,
    )


def test_df_bool_interpretation_error(scalars_df_index):
    with pytest.raises(ValueError):
        True if scalars_df_index else False


def test_query_job_setters(scalars_df_default_index: dataframe.DataFrame):
    job_ids = set()
    repr(scalars_df_default_index)
    assert scalars_df_default_index.query_job is not None
    job_ids.add(scalars_df_default_index.query_job.job_id)
    scalars_df_default_index.to_pandas()
    job_ids.add(scalars_df_default_index.query_job.job_id)

    assert len(job_ids) == 2


def test_df_cached(scalars_df_index):
    df = scalars_df_index.set_index(["int64_too", "int64_col"]).sort_values(
        "string_col"
    )
    df = df[df["rowindex_2"] % 2 == 0]

    df_cached_copy = df.cache()
    pandas.testing.assert_frame_equal(df.to_pandas(), df_cached_copy.to_pandas())


def test_assign_after_binop_row_joins():
    pd_df = pd.DataFrame(
        {
            "idx1": [1, 1, 1, 1, 2, 2, 2, 2],
            "idx2": [10, 10, 20, 20, 10, 10, 20, 20],
            "metric1": [10, 14, 2, 13, 6, 2, 9, 5],
            "metric2": [25, -3, 8, 2, -1, 0, 0, -4],
        },
        dtype=pd.Int64Dtype(),
    ).set_index(["idx1", "idx2"])
    bf_df = dataframe.DataFrame(pd_df)

    # Expect implicit joiner to be used, preserving input cardinality rather than getting relational join
    bf_df["metric_diff"] = bf_df.metric1 - bf_df.metric2
    pd_df["metric_diff"] = pd_df.metric1 - pd_df.metric2

    assert_pandas_df_equal(bf_df.to_pandas(), pd_df)


def test_df_cache_with_implicit_join(scalars_df_index):
    """expectation is that cache will be used, but no explicit join will be performed"""
    df = scalars_df_index[["int64_col", "int64_too"]].sort_index().reset_index() + 3
    df.cache()
    bf_result = df + (df * 2)
    sql = bf_result.sql

    # Very crude asserts, want sql to not use join and not use base table, only reference cached table
    assert "JOIN" not in sql
    assert "bigframes_testing" not in sql


def test_df_dot_inline(session):
    df1 = pd.DataFrame([[1, 2, 3], [2, 5, 7]])
    df2 = pd.DataFrame([[2, 4, 8], [1, 5, 10], [3, 6, 9]])

    bf1 = session.read_pandas(df1)
    bf2 = session.read_pandas(df2)
    bf_result = bf1.dot(bf2).to_pandas()
    pd_result = df1.dot(df2)

    # Patch pandas dtypes for testing parity
    # Pandas uses int64 instead of Int64 (nullable) dtype.
    for name in pd_result.columns:
        pd_result[name] = pd_result[name].astype(pd.Int64Dtype())
    pd_result.index = pd_result.index.astype(pd.Int64Dtype())

    pd.testing.assert_frame_equal(
        bf_result,
        pd_result,
    )


def test_df_dot(
    matrix_2by3_df, matrix_2by3_pandas_df, matrix_3by4_df, matrix_3by4_pandas_df
):
    bf_result = matrix_2by3_df.dot(matrix_3by4_df).to_pandas()
    pd_result = matrix_2by3_pandas_df.dot(matrix_3by4_pandas_df)

    # Patch pandas dtypes for testing parity
    # Pandas result is object instead of Int64 (nullable) dtype.
    for name in pd_result.columns:
        pd_result[name] = pd_result[name].astype(pd.Int64Dtype())

    pd.testing.assert_frame_equal(
        bf_result,
        pd_result,
    )


def test_df_dot_operator(
    matrix_2by3_df, matrix_2by3_pandas_df, matrix_3by4_df, matrix_3by4_pandas_df
):
    bf_result = (matrix_2by3_df @ matrix_3by4_df).to_pandas()
    pd_result = matrix_2by3_pandas_df @ matrix_3by4_pandas_df

    # Patch pandas dtypes for testing parity
    # Pandas result is object instead of Int64 (nullable) dtype.
    for name in pd_result.columns:
        pd_result[name] = pd_result[name].astype(pd.Int64Dtype())

    pd.testing.assert_frame_equal(
        bf_result,
        pd_result,
    )


def test_df_dot_series_inline():
    left = [[1, 2, 3], [2, 5, 7]]
    right = [2, 1, 3]

    bf1 = dataframe.DataFrame(left)
    bf2 = series.Series(right)
    bf_result = bf1.dot(bf2).to_pandas()

    df1 = pd.DataFrame(left)
    df2 = pd.Series(right)
    pd_result = df1.dot(df2)

    # Patch pandas dtypes for testing parity
    # Pandas result is int64 instead of Int64 (nullable) dtype.
    pd_result = pd_result.astype(pd.Int64Dtype())
    pd_result.index = pd_result.index.astype(pd.Int64Dtype())

    pd.testing.assert_series_equal(
        bf_result,
        pd_result,
    )


def test_df_dot_series(
    matrix_2by3_df, matrix_2by3_pandas_df, matrix_3by4_df, matrix_3by4_pandas_df
):
    bf_result = matrix_2by3_df.dot(matrix_3by4_df["x"]).to_pandas()
    pd_result = matrix_2by3_pandas_df.dot(matrix_3by4_pandas_df["x"])

    # Patch pandas dtypes for testing parity
    # Pandas result is object instead of Int64 (nullable) dtype.
    pd_result = pd_result.astype(pd.Int64Dtype())

    pd.testing.assert_series_equal(
        bf_result,
        pd_result,
    )


def test_df_dot_operator_series(
    matrix_2by3_df, matrix_2by3_pandas_df, matrix_3by4_df, matrix_3by4_pandas_df
):
    bf_result = (matrix_2by3_df @ matrix_3by4_df["x"]).to_pandas()
    pd_result = matrix_2by3_pandas_df @ matrix_3by4_pandas_df["x"]

    # Patch pandas dtypes for testing parity
    # Pandas result is object instead of Int64 (nullable) dtype.
    pd_result = pd_result.astype(pd.Int64Dtype())

    pd.testing.assert_series_equal(
        bf_result,
        pd_result,
    )


# TODO(tswast): We may be able to re-enable this test after we break large
# queries up in https://github.com/googleapis/python-bigquery-dataframes/pull/427
@pytest.mark.skipif(
    sys.version_info >= (3, 12),
    # See: https://github.com/python/cpython/issues/112282
    reason="setrecursionlimit has no effect on the Python C stack since Python 3.12.",
)
def test_recursion_limit(scalars_df_index):
    scalars_df_index = scalars_df_index[["int64_too", "int64_col", "float64_col"]]
    for i in range(400):
        scalars_df_index = scalars_df_index + 4
    scalars_df_index.to_pandas()


def test_query_complexity_error(scalars_df_index):
    # This test requires automatic caching/query decomposition to be turned off
    bf_df = scalars_df_index
    for _ in range(8):
        bf_df = bf_df.merge(bf_df, on="int64_col").head(30)
        bf_df = bf_df[bf_df.columns[:20]]

    with pytest.raises(
        bigframes.exceptions.QueryComplexityError, match=r"Try using DataFrame\.cache"
    ):
        bf_df.to_pandas()


def test_query_complexity_repeated_joins(
    scalars_df_index, scalars_pandas_df_index, with_multiquery_execution
):
    pd_df = scalars_pandas_df_index
    bf_df = scalars_df_index
    for _ in range(8):
        # recursively join, resuling in 2^8 - 1 = 255 joins
        pd_df = pd_df.merge(pd_df, on="int64_col").head(30)
        pd_df = pd_df[pd_df.columns[:20]]
        bf_df = bf_df.merge(bf_df, on="int64_col").head(30)
        bf_df = bf_df[bf_df.columns[:20]]

    bf_result = bf_df.to_pandas()
    pd_result = pd_df
    assert_pandas_df_equal(bf_result, pd_result, check_index_type=False)


def test_query_complexity_repeated_subtrees(
    scalars_df_index, scalars_pandas_df_index, with_multiquery_execution
):
    # Recursively union the data, if fully inlined has 10^5 identical root tables.
    pd_df = scalars_pandas_df_index
    bf_df = scalars_df_index
    for _ in range(5):
        pd_df = pd.concat(10 * [pd_df]).head(5)
        bf_df = bpd.concat(10 * [bf_df]).head(5)
    bf_result = bf_df.to_pandas()
    pd_result = pd_df
    assert_pandas_df_equal(bf_result, pd_result)


@pytest.mark.skipif(
    sys.version_info >= (3, 12),
    # See: https://github.com/python/cpython/issues/112282
    reason="setrecursionlimit has no effect on the Python C stack since Python 3.12.",
)
def test_query_complexity_repeated_analytic(
    scalars_df_index, scalars_pandas_df_index, with_multiquery_execution
):
    bf_df = scalars_df_index[["int64_col", "int64_too"]]
    pd_df = scalars_pandas_df_index[["int64_col", "int64_too"]]
    # Uses LAG analytic operator, each in a new SELECT
    for _ in range(50):
        bf_df = bf_df.diff()
        pd_df = pd_df.diff()
    bf_result = bf_df.to_pandas()
    pd_result = pd_df
    assert_pandas_df_equal(bf_result, pd_result)


def test_to_pandas_downsampling_option_override(session):
    df = session.read_gbq("bigframes-dev.bigframes_tests_sys.batting")
    download_size = 1

    df = df.to_pandas(max_download_size=download_size, sampling_method="head")

    total_memory_bytes = df.memory_usage(deep=True).sum()
    total_memory_mb = total_memory_bytes / (1024 * 1024)
    assert total_memory_mb == pytest.approx(download_size, rel=0.5)


def test_to_gbq_and_create_dataset(session, scalars_df_index, dataset_id_not_created):
    dataset_id = dataset_id_not_created
    destination_table = f"{dataset_id}.scalars_df"

    result_table = scalars_df_index.to_gbq(destination_table)
    assert (
        result_table == destination_table
        if destination_table
        else result_table is not None
    )

    loaded_scalars_df_index = session.read_gbq(result_table)
    assert not loaded_scalars_df_index.empty


@pytest.mark.parametrize(
    ("col_names", "ignore_index"),
    [
        pytest.param(["A"], False, id="one_array_false"),
        pytest.param(["A"], True, id="one_array_true"),
        pytest.param(["B"], False, id="one_float_false"),
        pytest.param(["B"], True, id="one_float_true"),
        pytest.param(["A", "C"], False, id="two_arrays_false"),
        pytest.param(["A", "C"], True, id="two_arrays_true"),
    ],
)
def test_dataframe_explode(col_names, ignore_index):
    data = {
        "A": [[0, 1, 2], [], [3, 4]],
        "B": 3,
        "C": [["a", "b", "c"], np.nan, ["d", "e"]],
    }
    df = bpd.DataFrame(data)
    pd_df = df.to_pandas()
    pd.testing.assert_frame_equal(
        df.explode(col_names, ignore_index=ignore_index).to_pandas(),
        pd_df.explode(col_names, ignore_index=ignore_index),
        check_index_type=False,
        check_dtype=False,
    )


@pytest.mark.parametrize(
    ("ignore_index", "ordered"),
    [
        pytest.param(True, True, id="include_index_ordered"),
        pytest.param(True, False, id="include_index_unordered"),
        pytest.param(False, True, id="ignore_index_ordered"),
    ],
)
def test_dataframe_explode_reserve_order(ignore_index, ordered):
    data = {
        "a": [np.random.randint(0, 10, 10) for _ in range(10)],
        "b": [np.random.randint(0, 10, 10) for _ in range(10)],
    }
    df = bpd.DataFrame(data)
    pd_df = pd.DataFrame(data)

    res = df.explode(["a", "b"], ignore_index=ignore_index).to_pandas(ordered=ordered)
    pd_res = pd_df.explode(["a", "b"], ignore_index=ignore_index).astype(
        pd.Int64Dtype()
    )
    pd.testing.assert_frame_equal(
        res if ordered else res.sort_index(),
        pd_res,
        check_index_type=False,
    )


@pytest.mark.parametrize(
    ("col_names"),
    [
        pytest.param([], id="empty", marks=pytest.mark.xfail(raises=ValueError)),
        pytest.param(
            ["A", "A"], id="duplicate", marks=pytest.mark.xfail(raises=ValueError)
        ),
        pytest.param("unknown", id="unknown", marks=pytest.mark.xfail(raises=KeyError)),
    ],
)
def test_dataframe_explode_xfail(col_names):
    df = bpd.DataFrame({"A": [[0, 1, 2], [], [3, 4]]})
    df.explode(col_names)<|MERGE_RESOLUTION|>--- conflicted
+++ resolved
@@ -3158,7 +3158,6 @@
 
 
 @pytest.mark.parametrize(
-<<<<<<< HEAD
     "value",
     [
         2,
@@ -3181,10 +3180,7 @@
 
 
 @pytest.mark.parametrize(
-    ("ordered"),
-=======
     ("col", "op"),
->>>>>>> 0c011a82
     [
         # Int aggregates
         pytest.param("int64_col", lambda x: x.sum(), id="int-sum"),
