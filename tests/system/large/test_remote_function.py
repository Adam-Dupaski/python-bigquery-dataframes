--- conflicted
+++ resolved
@@ -2289,85 +2289,6 @@
 
 
 @pytest.mark.parametrize(
-<<<<<<< HEAD
-    "array_dtype",
-    [
-        bool,
-        int,
-        float,
-        str,
-    ],
-)
-@pytest.mark.flaky(retries=2, delay=120)
-def test_remote_function_array_output(
-    session, scalars_dfs, dataset_id, bq_cf_connection, array_dtype
-):
-    try:
-
-        @session.remote_function(
-            dataset=dataset_id,
-            bigquery_connection=bq_cf_connection,
-            reuse=False,
-        )
-        def featurize(x: int) -> list[array_dtype]:  # type: ignore
-            return [array_dtype(i) for i in [x, x + 1, x + 2]]
-
-        scalars_df, scalars_pandas_df = scalars_dfs
-
-        bf_int64_col = scalars_df["int64_too"]
-        bf_result = bf_int64_col.apply(featurize).to_pandas()
-
-        pd_int64_col = scalars_pandas_df["int64_too"]
-        pd_result = pd_int64_col.apply(featurize)
-
-        # ignore any dtype disparity
-        pandas.testing.assert_series_equal(pd_result, bf_result, check_dtype=False)
-
-        # Let's make sure the read_gbq_function path works for this function
-        featurize_reuse = session.read_gbq_function(
-            featurize.bigframes_remote_function, output_type=list[array_dtype]  # type: ignore
-        )
-        bf_result = scalars_df["int64_too"].apply(featurize_reuse).to_pandas()
-        pandas.testing.assert_series_equal(pd_result, bf_result, check_dtype=False)
-    finally:
-        # clean up the gcp assets created for the remote function
-        cleanup_remote_function_assets(
-            session.bqclient, session.cloudfunctionsclient, featurize
-        )
-
-
-@pytest.mark.flaky(retries=2, delay=120)
-def test_remote_function_array_output_multiindex(
-    session, scalars_dfs, dataset_id, bq_cf_connection
-):
-    try:
-
-        @session.remote_function(
-            dataset=dataset_id,
-            bigquery_connection=bq_cf_connection,
-            reuse=False,
-        )
-        def featurize(x: int) -> list[float]:
-            return [x, x + 0.5, x + 0.33]
-
-        scalars_df, scalars_pandas_df = scalars_dfs
-        multiindex_cols = ["rowindex", "string_col"]
-        scalars_df = scalars_df.reset_index().set_index(multiindex_cols)
-        scalars_pandas_df = scalars_pandas_df.reset_index().set_index(multiindex_cols)
-
-        bf_int64_col = scalars_df["int64_too"]
-        bf_result = bf_int64_col.apply(featurize).to_pandas()
-
-        pd_int64_col = scalars_pandas_df["int64_too"]
-        pd_result = pd_int64_col.apply(featurize)
-
-        # ignore any dtype disparity
-        pandas.testing.assert_series_equal(pd_result, bf_result, check_dtype=False)
-    finally:
-        # clean up the gcp assets created for the remote function
-        cleanup_remote_function_assets(
-            session.bqclient, session.cloudfunctionsclient, featurize
-=======
     ("session_creator"),
     [
         pytest.param(bigframes.Session, id="session-constructor"),
@@ -2516,5 +2437,85 @@
         # clean up the gcp assets created for the persistent remote function
         cleanup_remote_function_assets(
             session.bqclient, session.cloudfunctionsclient, add_one_remote_persist
->>>>>>> 254875c2
+        )
+
+
+@pytest.mark.parametrize(
+    "array_dtype",
+    [
+        bool,
+        int,
+        float,
+        str,
+    ],
+)
+@pytest.mark.flaky(retries=2, delay=120)
+def test_remote_function_array_output(
+    session, scalars_dfs, dataset_id, bq_cf_connection, array_dtype
+):
+    try:
+
+        @session.remote_function(
+            dataset=dataset_id,
+            bigquery_connection=bq_cf_connection,
+            reuse=False,
+        )
+        def featurize(x: int) -> list[array_dtype]:  # type: ignore
+            return [array_dtype(i) for i in [x, x + 1, x + 2]]
+
+        scalars_df, scalars_pandas_df = scalars_dfs
+
+        bf_int64_col = scalars_df["int64_too"]
+        bf_result = bf_int64_col.apply(featurize).to_pandas()
+
+        pd_int64_col = scalars_pandas_df["int64_too"]
+        pd_result = pd_int64_col.apply(featurize)
+
+        # ignore any dtype disparity
+        pandas.testing.assert_series_equal(pd_result, bf_result, check_dtype=False)
+
+        # Let's make sure the read_gbq_function path works for this function
+        featurize_reuse = session.read_gbq_function(
+            featurize.bigframes_remote_function, output_type=list[array_dtype]  # type: ignore
+        )
+        bf_result = scalars_df["int64_too"].apply(featurize_reuse).to_pandas()
+        pandas.testing.assert_series_equal(pd_result, bf_result, check_dtype=False)
+    finally:
+        # clean up the gcp assets created for the remote function
+        cleanup_remote_function_assets(
+            session.bqclient, session.cloudfunctionsclient, featurize
+        )
+
+
+@pytest.mark.flaky(retries=2, delay=120)
+def test_remote_function_array_output_multiindex(
+    session, scalars_dfs, dataset_id, bq_cf_connection
+):
+    try:
+
+        @session.remote_function(
+            dataset=dataset_id,
+            bigquery_connection=bq_cf_connection,
+            reuse=False,
+        )
+        def featurize(x: int) -> list[float]:
+            return [x, x + 0.5, x + 0.33]
+
+        scalars_df, scalars_pandas_df = scalars_dfs
+        multiindex_cols = ["rowindex", "string_col"]
+        scalars_df = scalars_df.reset_index().set_index(multiindex_cols)
+        scalars_pandas_df = scalars_pandas_df.reset_index().set_index(multiindex_cols)
+
+        bf_int64_col = scalars_df["int64_too"]
+        bf_result = bf_int64_col.apply(featurize).to_pandas()
+
+        pd_int64_col = scalars_pandas_df["int64_too"]
+        pd_result = pd_int64_col.apply(featurize)
+
+        # ignore any dtype disparity
+        pandas.testing.assert_series_equal(pd_result, bf_result, check_dtype=False)
+    finally:
+        # clean up the gcp assets created for the remote function
+        cleanup_remote_function_assets(
+            session.bqclient, session.cloudfunctionsclient, featurize
         )